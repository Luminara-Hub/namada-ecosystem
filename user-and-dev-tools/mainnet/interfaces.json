--- conflicted
+++ resolved
@@ -49,13 +49,14 @@
   },
   {
     "Interface Name (Namadillo or Custom)": "Namadillo",
-<<<<<<< HEAD
     "Interface URL": "https://namadillo.namada.stakeup.tech",
     "Notes": "",
     "Team or Contributor Name": "StakeUp",
     "Discord UserName": "landeros",
     "GitHub Account": ""
-=======
+  },
+  {
+    "Interface Name (Namadillo or Custom)": "Namadillo",
     "Interface URL": "https://namadillo.citizenweb3.com",
     "Notes": "",
     "Team or Contributor Name": "Citizen Web3",
@@ -69,6 +70,5 @@
     "Team or Contributor Name": "Stake&Relax 🦥",
     "Discord UserName": "manueldb2",
     "GitHub Account": "StakeandRelax-Validator"
->>>>>>> 1f1232f5
   }
 ]
