--- conflicted
+++ resolved
@@ -49,18 +49,18 @@
   },
   {
     "Interface Name (Namadillo or Custom)": "Namadillo",
-<<<<<<< HEAD
     "Interface URL": "https://namadillo.citizenweb3.com",
     "Notes": "",
     "Team or Contributor Name": "Citizen Web3",
     "Discord UserName": "alibabaedge, serejandmyself_citizenweb3",
     "GitHub Account": "https://github.com/citizenweb3"
-=======
+  },
+  {
+    "Interface Name (Namadillo or Custom)": "Namadillo",
     "Interface URL": "https://namadillo.stakeandrelax.net",
     "Notes": "",
     "Team or Contributor Name": "Stake&Relax 🦥",
     "Discord UserName": "manueldb2",
     "GitHub Account": "StakeandRelax-Validator"
->>>>>>> 22cfa4f6
   }
 ]
