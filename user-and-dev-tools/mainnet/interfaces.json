--- conflicted
+++ resolved
@@ -103,15 +103,14 @@
     "Discord UserName": "4rash",
     "GitHub Account": "EmberStake"
   },
-<<<<<<< HEAD
-   {
+  {
     "Interface Name (Namadillo or Custom)": "Namadillo",
     "Interface URL": "https://namadillo.shield-crypto.com/",
     "Notes": "",
     "Team or Contributor Name": "shield-crypto",
     "Discord UserName": "scaniashieldcrypto",
     "GitHub Account": ""
-=======
+  },
   {
     "Interface Name (Namadillo or Custom)": "Namadillo",
     "Interface URL": "https://namadillo.l0vd.com/",
@@ -119,6 +118,5 @@
     "Team or Contributor Name": "L0vd",
     "Discord UserName": "jango_l0vd",
     "GitHub Account": "https://github.com/L0vd"
->>>>>>> 457dde10
   }
 ]
