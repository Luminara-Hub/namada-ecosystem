[
  {
    "Peer Address": "tcp://05309c2cce2d163027a47c662066907e89cd6b99@104.251.123.123:26656",
    "Team or Contributor Name": "",
    "Discord UserName": "",
    "GitHub Account": ""
  },
  {
    "Peer Address": "tcp://54386c1252ecabe5ba1fae2f083b37ca5ebd57dc@192.64.82.62:26656",
    "Team or Contributor Name": "",
    "Discord UserName": "",
    "GitHub Account": ""
  },
  {
    "Peer Address": "tcp://2bf5cdd25975c239e8feb68153d69c5eec004fdb@64.118.250.82:46656",
    "Team or Contributor Name": "",
    "Discord UserName": "",
    "GitHub Account": ""
  },
  {
    "Peer Address": "tcp://509f1e843cf881650a4151aa804ddd7a7188e88f@195.201.197.246:32656",
    "Team or Contributor Name": "Citizen Web3",
    "Discord UserName": "alibabaedge, serejandmyself_citizenweb3",
    "GitHub Account": "https://github.com/citizenweb3"
  },
  {
    "Peer Address": "tcp://3879583b9c6b1ac29d38fefb5a14815dd79282d6@peer-mainnet-namada.grandvalleys.com:38656",
    "Team or Contributor Name": "",
    "Discord UserName": "",
    "GitHub Account": ""
  },
  {
    "Peer Address": "tcp://96f7945f9470faacce66888d798bf1f131913b6c@namada-mainnet-peer.denodes.xyz:26656",
    "Team or Contributor Name": "deNodes",
    "Discord UserName": "bombermine",
    "GitHub Account": "denodesxyz"
  },
  {
    "Peer Address": "tcp://6ed935577cf30c63f39cebba39e8dc7fe3a39317@namada-mainnet-peer2.denodes.xyz:26656",
    "Team or Contributor Name": "deNodes",
    "Discord UserName": "bombermine",
    "GitHub Account": "denodesxyz"
  },
  {
    "Peer Address": "tcp://ac1976c8d2b6fcd75643e0e17e44cb7b00b203d3@139.45.205.58:26656",
    "Team or Contributor Name": "",
    "Discord UserName": "",
    "GitHub Account": ""
  },
  {
    "Peer Address": "tcp://e75f49448703666b26eb6f414e044fdb6842dd9a@37.27.56.233:26656",
    "Team or Contributor Name": "",
    "Discord UserName": "",
    "GitHub Account": ""
  },
  {
    "Peer Address": "tcp://2583e978c1d267a5a22975a3aa2b5f7a0e9f9b2a@0xcryptovestor.com:28656",
    "Team or Contributor Name": "",
    "Discord UserName": "",
    "GitHub Account": ""
  },
  {
    "Peer Address": "tcp://eaa6bda69dc3281186b5f150c21e62e6e4325d34@152.53.104.210:26656",
    "Team or Contributor Name": "",
    "Discord UserName": "",
    "GitHub Account": ""
  },
  {
    "Peer Address": "tcp://805ba1297ee4e4d64e2d5ec17423365b0489dafb@namada-mainnet-peer.itrocket.net:14656",
    "Team or Contributor Name": "",
    "Discord UserName": "",
    "GitHub Account": ""
  },
  {
    "Peer Address": "tcp://1deac802af491449c6461a693b34bc8c1f0f2a12@45.63.2.161:26656",
    "Team or Contributor Name": "",
    "Discord UserName": "",
    "GitHub Account": ""
  },
  {
    "Peer Address": "tcp://b7f19137e79ed78319f407c3e0fd6d86a98da5cf@namada-mainnet-ps.mellifera.network:26656",
    "Team or Contributor Name": "",
    "Discord UserName": "",
    "GitHub Account": ""
  },
  {
    "Peer Address": "tcp://d5a2383cdcdde08149f809e7e98ab37b03f5444d@namada-mainnet.peers.l0vd.com:26656",
    "Team or Contributor Name": "",
    "Discord UserName": "",
    "GitHub Account": ""
  },
  {
    "Peer Address": "tcp://c1410f11db5522e176e69100816ea5bbe8c99e36@188.214.130.102:26670",
    "Team or Contributor Name": "",
    "Discord UserName": "",
    "GitHub Account": ""
  },
  {
    "Peer Address": "tcp://2291abd220086ebe0fe104e899ebbe215d80478d@216.158.67.230:26656",
    "Team or Contributor Name": "",
    "Discord UserName": "",
    "GitHub Account": ""
  },
  {
    "Peer Address": "tcp://56f1fbafe099e723ea4e37d02ea93413d836386c@64.140.171.42:26601",
    "Team or Contributor Name": "",
    "Discord UserName": "",
    "GitHub Account": ""
  },
  {
    "Peer Address": "tcp://e30f970d6629582b9f63a2200efb3a9c2de985b0@157.245.200.161:26656",
    "Team or Contributor Name": "",
    "Discord UserName": "",
    "GitHub Account": ""
  },
  {
    "Peer Address": "tcp://e558141bb8bdf6364a03bf591c580f98b7c344a7@157.245.206.61:26656",
    "Team or Contributor Name": "",
    "Discord UserName": "",
    "GitHub Account": ""
  },
  {
    "Peer Address": "tcp://d882a10dec0da40b045aeb13175a6d4f97194888@62.3.101.89:26656",
    "Team or Contributor Name": "",
    "Discord UserName": "",
    "GitHub Account": ""
  },
  {
    "Peer Address": "tcp://e81ec735fcb635ff4703ad3ae9348b5ce160189a@193.34.212.24:46656",
    "Team or Contributor Name": "",
    "Discord UserName": "",
    "GitHub Account": ""
  },
  {
    "Peer Address": "tcp://f777450cf546a8a58574f76fd4c1f773ac0ad451@144.76.30.134:26656",
    "Team or Contributor Name": "Mandragora",
    "Discord UserName": "danielmandragora",
    "GitHub Account": "https://github.com/McDaan"
  },
  {
    "Peer Address": "tcp://e055101fc58397cd4e740403807e2250a60c9cb0@namada-peer.mandragora.io:26656",
    "Team or Contributor Name": "",
    "Discord UserName": "",
    "GitHub Account": ""
  },
  {
    "Peer Address": "tcp://c8f1e8090686493e947c84e26ee124c6b1d855b0@peer-namada.5elementsnodes.com:26655",
    "Team or Contributor Name": "",
    "Discord UserName": "",
    "GitHub Account": ""
  },
  {
    "Peer Address": "tcp://4c22830f5bd6784a52572ade7b035ce30f0a8bbf@35.246.167.255:26656",
    "Team or Contributor Name": "",
    "Discord UserName": "",
    "GitHub Account": ""
  },
  {
    "Peer Address": "tcp://36aca9d686f4e2278f04c8fe4d1985285b269064@namada-peer.originstake.com:12656",
    "Team or Contributor Name": "",
    "Discord UserName": "",
    "GitHub Account": ""
  },
  {
    "Peer Address": "tcp://d83cd082b8973644e381fad9421ca29fb50fe059@namada-peer.emberstake.xyz:20400",
    "Team or Contributor Name": "",
    "Discord UserName": "",
    "GitHub Account": ""
  },
  {
    "Peer Address": "tcp://4fc1398cb721afd3e73a00281b13d5fec0ce7566@138.201.221.23:26656",
    "Team or Contributor Name": "max-02",
    "Discord UserName": "power542",
    "GitHub Account": ""
  },
  {
    "Peer Address": "tcp://69c9bd8491c55b59aabc4c7c8007e30378b7c2b5@5.9.115.9:33656",
    "Team or Contributor Name": "LiveRaveN",
    "Discord UserName": "liver23",
    "GitHub Account": "liver-23"
  },
  {
<<<<<<< HEAD
    "Peer Address": "tcp://d86c6c8bc56781fd93794ca7af6f0c0e90e34584@namada-peer.palamar.io:16656",
    "Team or Contributor Name": "Palamar",
    "Discord UserName": "pa1amar",
    "GitHub Account": "pa1amar"
=======
    "Peer Address": "tcp://11d23ba849851e33add18f566ac1a3ea431f516b@190.2.141.78:16656",
    "Team or Contributor Name": "ValidatorVN",
    "Discord UserName": "validatorvn",
    "GitHub Account": "ValidatorVN"
  },
  {
    "Peer Address": "tcp://b255fea6067e70387b11f1e246a483a81ef0451f@peer-namada.stakeup.tech:12356",
    "Team or Contributor Name": "StakeUp",
    "Discord UserName": "landeros",
    "GitHub Account": ""
>>>>>>> fbe77fbf
  }
]<|MERGE_RESOLUTION|>--- conflicted
+++ resolved
@@ -180,12 +180,12 @@
     "GitHub Account": "liver-23"
   },
   {
-<<<<<<< HEAD
     "Peer Address": "tcp://d86c6c8bc56781fd93794ca7af6f0c0e90e34584@namada-peer.palamar.io:16656",
     "Team or Contributor Name": "Palamar",
     "Discord UserName": "pa1amar",
     "GitHub Account": "pa1amar"
-=======
+  },
+  {
     "Peer Address": "tcp://11d23ba849851e33add18f566ac1a3ea431f516b@190.2.141.78:16656",
     "Team or Contributor Name": "ValidatorVN",
     "Discord UserName": "validatorvn",
@@ -196,6 +196,5 @@
     "Team or Contributor Name": "StakeUp",
     "Discord UserName": "landeros",
     "GitHub Account": ""
->>>>>>> fbe77fbf
   }
 ]