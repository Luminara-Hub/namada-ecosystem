--- conflicted
+++ resolved
@@ -210,12 +210,10 @@
     "GitHub Account": "t3d3r3"
   },
   {
-<<<<<<< HEAD
     "Peer Address": "tcp://eaa6bda69dc3281186b5f150c21e62e6e4325d34@152.53.104.210:26656",
     "Team or Contributor Name": "Validatus",
     "Discord UserName": "validatus.com",
     "GitHub Account": "https://github.com/Validatus-com/"
-=======
     "Peer Address": "tcp://36aca9d686f4e2278f04c8fe4d1985285b269064@namada-peer.originstake.com:12656",
     "Team or Contributor Name": "OriginStake",
     "Discord UserName": "mrspir",
@@ -226,6 +224,5 @@
     "Team or Contributor Name": "Architect Nodes",
     "Discord UserName": "architectnodes",
     "GitHub Account": "social244305-Architect"
->>>>>>> 33115c38
   }
 ]