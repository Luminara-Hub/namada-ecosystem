[
  {
    "Peer Address": "tcp://05309c2cce2d163027a47c662066907e89cd6b99@104.251.123.123:26656",
    "Team or Contributor Name": "",
    "Discord UserName": "",
    "GitHub Account": ""
  },
  {
    "Peer Address": "tcp://54386c1252ecabe5ba1fae2f083b37ca5ebd57dc@192.64.82.62:26656",
    "Team or Contributor Name": "",
    "Discord UserName": "",
    "GitHub Account": ""
  },
  {
    "Peer Address": "tcp://2bf5cdd25975c239e8feb68153d69c5eec004fdb@64.118.250.82:46656",
    "Team or Contributor Name": "",
    "Discord UserName": "",
    "GitHub Account": ""
  },
  {
    "Peer Address": "tcp://509f1e843cf881650a4151aa804ddd7a7188e88f@195.201.197.246:32656",
    "Team or Contributor Name": "Citizen Web3",
    "Discord UserName": "alibabaedge, serejandmyself_citizenweb3",
    "GitHub Account": "https://github.com/citizenweb3"
  },
  {
    "Peer Address": "tcp://3879583b9c6b1ac29d38fefb5a14815dd79282d6@peer-mainnet-namada.grandvalleys.com:38656",
    "Team or Contributor Name": "Grand Valley",
    "Discord UserName": "baconvalley",
    "GitHub Account": "hubofvalley"
  },
  {
    "Peer Address": "tcp://96f7945f9470faacce66888d798bf1f131913b6c@namada-mainnet-peer.denodes.xyz:26656",
    "Team or Contributor Name": "deNodes",
    "Discord UserName": "bombermine",
    "GitHub Account": "denodesxyz"
  },
  {
    "Peer Address": "tcp://6ed935577cf30c63f39cebba39e8dc7fe3a39317@namada-mainnet-peer2.denodes.xyz:26656",
    "Team or Contributor Name": "deNodes",
    "Discord UserName": "bombermine",
    "GitHub Account": "denodesxyz"
  },
  {
    "Peer Address": "tcp://ac1976c8d2b6fcd75643e0e17e44cb7b00b203d3@139.45.205.58:26656",
    "Team or Contributor Name": "",
    "Discord UserName": "",
    "GitHub Account": ""
  },
  {
    "Peer Address": "tcp://e75f49448703666b26eb6f414e044fdb6842dd9a@37.27.56.233:26656",
    "Team or Contributor Name": "",
    "Discord UserName": "",
    "GitHub Account": ""
  },
  {
    "Peer Address": "tcp://2583e978c1d267a5a22975a3aa2b5f7a0e9f9b2a@0xcryptovestor.com:28656",
    "Team or Contributor Name": "",
    "Discord UserName": "",
    "GitHub Account": ""
  },
  {
    "Peer Address": "tcp://eaa6bda69dc3281186b5f150c21e62e6e4325d34@152.53.104.210:26656",
    "Team or Contributor Name": "",
    "Discord UserName": "",
    "GitHub Account": ""
  },
  {
    "Peer Address": "tcp://805ba1297ee4e4d64e2d5ec17423365b0489dafb@namada-mainnet-peer.itrocket.net:14656",
    "Team or Contributor Name": "",
    "Discord UserName": "",
    "GitHub Account": ""
  },
  {
    "Peer Address": "tcp://1deac802af491449c6461a693b34bc8c1f0f2a12@45.63.2.161:26656",
    "Team or Contributor Name": "",
    "Discord UserName": "",
    "GitHub Account": ""
  },
  {
    "Peer Address": "tcp://5a7f398e1517fd661689449971a4ec26dd0bea5e@namada-mainnet-ps.mellifera.network:26656",
    "Team or Contributor Name": "MELLIFERA",
    "Discord UserName": "ruslan_mellifera",
    "GitHub Account": "MELLIFERA-Labs"
  },
  {
    "Peer Address": "tcp://d5a2383cdcdde08149f809e7e98ab37b03f5444d@namada-mainnet.peers.l0vd.com:26656",
    "Team or Contributor Name": "",
    "Discord UserName": "",
    "GitHub Account": ""
  },
  {
    "Peer Address": "tcp://c1410f11db5522e176e69100816ea5bbe8c99e36@188.214.130.102:26670",
    "Team or Contributor Name": "",
    "Discord UserName": "",
    "GitHub Account": ""
  },
  {
    "Peer Address": "tcp://2291abd220086ebe0fe104e899ebbe215d80478d@216.158.67.230:26656",
    "Team or Contributor Name": "",
    "Discord UserName": "",
    "GitHub Account": ""
  },
  {
    "Peer Address": "tcp://56f1fbafe099e723ea4e37d02ea93413d836386c@64.140.171.42:26601",
    "Team or Contributor Name": "",
    "Discord UserName": "",
    "GitHub Account": ""
  },
  {
    "Peer Address": "tcp://e30f970d6629582b9f63a2200efb3a9c2de985b0@157.245.200.161:26656",
    "Team or Contributor Name": "",
    "Discord UserName": "",
    "GitHub Account": ""
  },
  {
    "Peer Address": "tcp://e558141bb8bdf6364a03bf591c580f98b7c344a7@157.245.206.61:26656",
    "Team or Contributor Name": "",
    "Discord UserName": "",
    "GitHub Account": ""
  },
  {
    "Peer Address": "tcp://d882a10dec0da40b045aeb13175a6d4f97194888@62.3.101.89:26656",
    "Team or Contributor Name": "",
    "Discord UserName": "",
    "GitHub Account": ""
  },
  {
    "Peer Address": "tcp://e81ec735fcb635ff4703ad3ae9348b5ce160189a@193.34.212.24:46656",
    "Team or Contributor Name": "",
    "Discord UserName": "",
    "GitHub Account": ""
  },
  {
    "Peer Address": "tcp://f777450cf546a8a58574f76fd4c1f773ac0ad451@144.76.30.134:26656",
    "Team or Contributor Name": "Mandragora",
    "Discord UserName": "danielmandragora",
    "GitHub Account": "https://github.com/McDaan"
  },
  {
    "Peer Address": "tcp://e055101fc58397cd4e740403807e2250a60c9cb0@namada-peer.mandragora.io:26656",
    "Team or Contributor Name": "",
    "Discord UserName": "",
    "GitHub Account": ""
  },
  {
    "Peer Address": "tcp://c8f1e8090686493e947c84e26ee124c6b1d855b0@peer-namada.5elementsnodes.com:26655",
    "Team or Contributor Name": "",
    "Discord UserName": "",
    "GitHub Account": ""
  },
  {
    "Peer Address": "tcp://4c22830f5bd6784a52572ade7b035ce30f0a8bbf@35.246.167.255:26656",
    "Team or Contributor Name": "",
    "Discord UserName": "",
    "GitHub Account": ""
  },
  {
    "Peer Address": "tcp://36aca9d686f4e2278f04c8fe4d1985285b269064@namada-peer.originstake.com:12656",
    "Team or Contributor Name": "",
    "Discord UserName": "",
    "GitHub Account": ""
  },
  {
    "Peer Address": "tcp://d83cd082b8973644e381fad9421ca29fb50fe059@namada-peer.emberstake.xyz:20400",
    "Team or Contributor Name": "EmberStake",
    "Discord UserName": "4rash",
    "GitHub Account": "EmberStake"
  },
  {
    "Peer Address": "tcp://4fc1398cb721afd3e73a00281b13d5fec0ce7566@138.201.221.23:26656",
    "Team or Contributor Name": "max-02",
    "Discord UserName": "power542",
    "GitHub Account": ""
  },
  {
    "Peer Address": "tcp://69c9bd8491c55b59aabc4c7c8007e30378b7c2b5@5.9.115.9:33656",
    "Team or Contributor Name": "LiveRaveN",
    "Discord UserName": "liver23",
    "GitHub Account": "liver-23"
  },
  {
    "Peer Address": "tpc://2dd4a3d6f44f2514041171d0efe7525cd29ade4b@mainnet-namada.konsortech.xyz:26656",
    "Team or Contributor Name": "KonsorTech",
    "Discord UserName": "konsortech",
    "GitHub Account": "konsortech"
  },
  {
    "Peer Address": "tcp://d86c6c8bc56781fd93794ca7af6f0c0e90e34584@namada-peer.palamar.io:16656",
    "Team or Contributor Name": "Palamar",
    "Discord UserName": "pa1amar",
    "GitHub Account": "pa1amar"
  },
  {
    "Peer Address": "tcp://11d23ba849851e33add18f566ac1a3ea431f516b@190.2.141.78:16656",
    "Team or Contributor Name": "ValidatorVN",
    "Discord UserName": "validatorvn",
    "GitHub Account": "ValidatorVN"
  },
  {
    "Peer Address": "tcp://b255fea6067e70387b11f1e246a483a81ef0451f@peer-namada.stakeup.tech:12356",
    "Team or Contributor Name": "StakeUp",
    "Discord UserName": "landeros",
    "GitHub Account": ""
  },
  {
    "Peer Address": "tcp://2f32fc015e29e942ccefca600a8ec8bf828ba848@65.108.201.106:26656",
    "Team or Contributor Name": "CroutonDigital",
    "Discord UserName": "crouton.digital",
    "GitHub Account": "CroutonDigital"
  },
  {
    "Peer Address": "tcp://be51c2fc3cc386aa3a1f0b25f077385b17090eb2@rpc-1.namada.nodes.guru:26656",
    "Team or Contributor Name": "Nodes.Guru",
    "Discord UserName": "0xan_nodes_guru",
    "GitHub Account": "kinrokinro"
  },
  {
    "Peer Address": "tcp://af99610063d2fb0f5974d026da0521ab5d21c44e@74.50.74.186:15659",
    "Team or Contributor Name": "TdrSys",
    "Discord UserName": "tdr4877",
    "GitHub Account": "t3d3r3"
  },
  {
<<<<<<< HEAD
    "Peer Address": "tcp://36aca9d686f4e2278f04c8fe4d1985285b269064@namada-peer.originstake.com:12656",
    "Team or Contributor Name": "OriginStake",
    "Discord UserName": "mrspir",
    "GitHub Account": "mrspir"
=======
    "Peer Address": "tcp://b3ecb2072b9a470ec06851027191c49f17603036@65.109.32.148:26906",
    "Team or Contributor Name": "Architect Nodes",
    "Discord UserName": "architectnodes",
    "GitHub Account": "social244305-Architect"
>>>>>>> d357560c
  }
]<|MERGE_RESOLUTION|>--- conflicted
+++ resolved
@@ -156,12 +156,6 @@
     "GitHub Account": ""
   },
   {
-    "Peer Address": "tcp://36aca9d686f4e2278f04c8fe4d1985285b269064@namada-peer.originstake.com:12656",
-    "Team or Contributor Name": "",
-    "Discord UserName": "",
-    "GitHub Account": ""
-  },
-  {
     "Peer Address": "tcp://d83cd082b8973644e381fad9421ca29fb50fe059@namada-peer.emberstake.xyz:20400",
     "Team or Contributor Name": "EmberStake",
     "Discord UserName": "4rash",
@@ -222,16 +216,15 @@
     "GitHub Account": "t3d3r3"
   },
   {
-<<<<<<< HEAD
     "Peer Address": "tcp://36aca9d686f4e2278f04c8fe4d1985285b269064@namada-peer.originstake.com:12656",
     "Team or Contributor Name": "OriginStake",
     "Discord UserName": "mrspir",
     "GitHub Account": "mrspir"
-=======
+  },
+  {
     "Peer Address": "tcp://b3ecb2072b9a470ec06851027191c49f17603036@65.109.32.148:26906",
     "Team or Contributor Name": "Architect Nodes",
     "Discord UserName": "architectnodes",
     "GitHub Account": "social244305-Architect"
->>>>>>> d357560c
   }
 ]