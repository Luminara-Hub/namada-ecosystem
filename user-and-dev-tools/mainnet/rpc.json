[
  {
    "RPC Address": "https://rpc.namada.tududes.com/",
    "Team or Contributor Name": "TuDudes",
    "Discord UserName": "sirouk",
    "GitHub Account": ""
  },
  {
    "RPC Address": "https://namada-rpc.mandragora.io",
    "Team or Contributor Name": "Mandragora",
    "Discord UserName": "danielmandragora",
    "GitHub Account": "https://github.com/McDaan"
  },
  {
    "RPC Address": "https://namadam.powerstaking.tech/",
    "Team or Contributor Name": "PowerStaking",
    "Discord UserName": "an0drei83",
    "GitHub Account": ""
  },
  {
    "RPC Address": "https://namada-main.stakesystems.io",
    "Team or Contributor Name": "stake.systems",
    "Discord UserName": "davidthepopescu",
    "GitHub Account": ""
  },
  {
    "RPC Address": "https://rpc-namada.5elementsnodes.com/",
    "Team or Contributor Name": "5ElementsNodes",
    "Discord UserName": "h3ll0_friend",
    "GitHub Account": ""
  },
  {
    "RPC Address": "https://namada-rpc.hadesguard.tech",
    "Team or Contributor Name": "Hadesguard",
    "Discord UserName": "hadesguard99",
    "GitHub Account": ""
  },
  {
    "RPC Address": "https://namada-mainnet-rpc.itrocket.net/",
    "Team or Contributor Name": "itrocket-team",
    "Discord UserName": "itrocket",
    "GitHub Account": ""
  },
  {
    "RPC Address": "https://namada-rpc.sproutstake.space/",
    "Team or Contributor Name": "Sproutstake",
    "Discord UserName": "oneplus",
    "GitHub Account": ""
  },
  {
    "RPC Address": "https://rpc.papadritta.com/",
    "Team or Contributor Name": "Papadritta",
    "Discord UserName": "papadritta",
    "GitHub Account": ""
  },
  {
    "RPC Address": "https://namada.rpc.decentrio.ventures",
    "Team or Contributor Name": "Decentrio",
    "Discord UserName": "decentrio",
    "GitHub Account": ""
  },
  {
    "RPC Address": "https://rpc.namada.stakepool.dev.br/",
    "Team or Contributor Name": "StakePool",
    "Discord UserName": "stakepool",
    "GitHub Account": ""
  },
  {
    "RPC Address": "https://rpc.namadascan.io/",
    "Team or Contributor Name": "TNSO",
    "Discord UserName": "888tnso",
    "GitHub Account": ""
  },
  {
    "RPC Address": "https://namada-rpc.synergynodes.com/",
    "Team or Contributor Name": "Synergy Nodes",
    "Discord UserName": "aries_1504",
    "GitHub Account": ""
  },
  {
    "RPC Address": "https://namada-mainnet.rpc.l0vd.com/",
    "Team or Contributor Name": "L0vd",
    "Discord UserName": "l0vd2",
    "GitHub Account": ""
  },
  {
    "RPC Address": "https://namada.loserboy.xyz/",
    "Team or Contributor Name": "Loser Boy",
    "Discord UserName": "tonymarma",
    "GitHub Account": ""
  },
  {
    "RPC Address": "https://namada.itudou.xyz/",
    "Team or Contributor Name": "jacky1988",
    "Discord UserName": "jacky1998",
    "GitHub Account": ""
  },
  {
    "RPC Address": "https://rpc.namada.validatus.com/",
    "Team or Contributor Name": "Validatus",
    "Discord UserName": "validatus.com#5342",
    "GitHub Account": ""
  },
  {
    "RPC Address": "https://namada-rpc.0xcryptovestor.com",
    "Team or Contributor Name": "Wavefive",
    "Discord UserName": "cryptovestor",
    "GitHub Account": ""
  },
  {
    "RPC Address": "https://namada-rpc.0xwave.com",
    "Team or Contributor Name": "0xWave",
    "Discord UserName": "waves9228",
    "GitHub Account": ""
  },
  {
    "RPC Address": "https://namada-mainnet-rpc.mellifera.network",
    "Team or Contributor Name": "Mellifera",
    "Discord UserName": "ruslan_mellifera",
    "GitHub Account": ""
  },
  {
    "RPC Address": "https://namada-rpc.max-02.xyz",
    "Team or Contributor Name": "max-02",
    "Discord UserName": "power542",
    "GitHub Account": ""
  },
  {
    "RPC Address": "https://namada-mainnet-rpc.denodes.xyz",
    "Team or Contributor Name": "deNodes",
    "Discord UserName": "bombermine",
    "GitHub Account": "denodesxyz"
  },
  {
    "RPC Address": "https://namada.rpc.decentrio.ventures",
    "Team or Contributor Name": "Decentrio",
    "Discord UserName": "decentrio",
    "GitHub Account": "KevinDecentrio"
  },
  {
    "RPC Address": "https://namada.rpc.liveraven.net",
    "Team or Contributor Name": "LiveRaveN",
    "Discord UserName": "liver23",
    "GitHub Account": "liver-23"
  },
  {
<<<<<<< HEAD
    "RPC Address": "https://namada-rpc.validatorvn.com",
    "Team or Contributor Name": "ValidatorVN",
    "Discord UserName": "validatorvn",
    "GitHub Account": "ValidatorVN"
=======
    "RPC Address": "https://rpc.namada.stakeup.tech",
    "Team or Contributor Name": "StakeUp",
    "Discord UserName": "landeros",
    "GitHub Account": ""
  },
  {
    "RPC Address": "https://rpc.namada.citizenweb3.com",
    "Team or Contributor Name": "Citizen Web3",
    "Discord UserName": "alibabaedge, serejandmyself_citizenweb3",
    "GitHub Account": "https://github.com/citizenweb3"
  },
  {
    "RPC Address": "https://lightnode-rpc-mainnet-namada.grandvalleys.com",
    "Team or Contributor Name": "Grand Valley",
    "Discord UserName": "baconvalley",
    "GitHub Account": "hubofvalley"
  },
  {
    "RPC Address": "https://manada-rpc.stakeandrelax.net",
    "Team or Contributor Name": "Stake&Relax 🦥",
    "Discord UserName": "manueldb2",
    "GitHub Account": "StakeandRelax-Validator"
>>>>>>> 7220534e
  }
]<|MERGE_RESOLUTION|>--- conflicted
+++ resolved
@@ -144,12 +144,12 @@
     "GitHub Account": "liver-23"
   },
   {
-<<<<<<< HEAD
     "RPC Address": "https://namada-rpc.validatorvn.com",
     "Team or Contributor Name": "ValidatorVN",
     "Discord UserName": "validatorvn",
     "GitHub Account": "ValidatorVN"
-=======
+  },
+  {
     "RPC Address": "https://rpc.namada.stakeup.tech",
     "Team or Contributor Name": "StakeUp",
     "Discord UserName": "landeros",
@@ -172,6 +172,5 @@
     "Team or Contributor Name": "Stake&Relax 🦥",
     "Discord UserName": "manueldb2",
     "GitHub Account": "StakeandRelax-Validator"
->>>>>>> 7220534e
   }
 ]