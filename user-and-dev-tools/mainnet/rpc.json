--- conflicted
+++ resolved
@@ -186,16 +186,15 @@
     "GitHub Account": "konsortech"
   },
   {
-<<<<<<< HEAD
     "RPC Address": "https://namada-mainnet-rpc.crouton.digital",
     "Team or Contributor Name": "CroutonDigital",
     "Discord UserName": "crouton.digital",
     "GitHub Account": "CroutonDigital"
-=======
+  },
+  {
     "RPC Address": "https://namada-rpc.emberstake.xyz",
     "Team or Contributor Name": "EmberStake",
     "Discord UserName": "4rash",
     "GitHub Account": "EmberStake"
->>>>>>> 835c1f40
   }
 ]