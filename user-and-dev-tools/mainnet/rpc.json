[
  {
    "RPC Address": "https://rpc.namada.tududes.com/",
    "Team or Contributor Name": "TuDudes",
    "Discord UserName": "sirouk",
    "GitHub Account": ""
  },
  {
    "RPC Address": "https://namada-rpc.mandragora.io",
    "Team or Contributor Name": "Mandragora",
    "Discord UserName": "danielmandragora",
    "GitHub Account": "https://github.com/McDaan"
  },
  {
    "RPC Address": "https://namadam.powerstaking.tech/",
    "Team or Contributor Name": "PowerStaking",
    "Discord UserName": "an0drei83",
    "GitHub Account": ""
  },
  {
    "RPC Address": "https://namada-main.stakesystems.io",
    "Team or Contributor Name": "stake.systems",
    "Discord UserName": "davidthepopescu",
    "GitHub Account": ""
  },
  {
    "RPC Address": "https://rpc-namada.5elementsnodes.com/",
    "Team or Contributor Name": "5ElementsNodes",
    "Discord UserName": "h3ll0_friend",
    "GitHub Account": ""
  },
  {
    "RPC Address": "https://namada-rpc.hadesguard.tech",
    "Team or Contributor Name": "Hadesguard",
    "Discord UserName": "hadesguard99",
    "GitHub Account": ""
  },
  {
    "RPC Address": "https://namada-mainnet-rpc.itrocket.net/",
    "Team or Contributor Name": "itrocket-team",
    "Discord UserName": "itrocket",
    "GitHub Account": ""
  },
  {
    "RPC Address": "https://namada-rpc.sproutstake.space/",
    "Team or Contributor Name": "Sproutstake",
    "Discord UserName": "oneplus",
    "GitHub Account": ""
  },
  {
    "RPC Address": "https://rpc.papadritta.com/",
    "Team or Contributor Name": "Papadritta",
    "Discord UserName": "papadritta",
    "GitHub Account": ""
  },
  {
    "RPC Address": "https://namada.rpc.decentrio.ventures",
    "Team or Contributor Name": "Decentrio",
    "Discord UserName": "decentrio",
    "GitHub Account": ""
  },
  {
    "RPC Address": "https://rpc.namada.stakepool.dev.br/",
    "Team or Contributor Name": "StakePool",
    "Discord UserName": "stakepool",
    "GitHub Account": ""
  },
  {
    "RPC Address": "https://rpc.namadascan.io/",
    "Team or Contributor Name": "TNSO",
    "Discord UserName": "888tnso",
    "GitHub Account": ""
  },
  {
    "RPC Address": "https://namada-rpc.synergynodes.com/",
    "Team or Contributor Name": "Synergy Nodes",
    "Discord UserName": "aries_1504",
    "GitHub Account": ""
  },
  {
    "RPC Address": "https://namada-mainnet.rpc.l0vd.com/",
    "Team or Contributor Name": "L0vd",
    "Discord UserName": "l0vd2",
    "GitHub Account": ""
  },
  {
    "RPC Address": "https://namada.loserboy.xyz/",
    "Team or Contributor Name": "Loser Boy",
    "Discord UserName": "tonymarma",
    "GitHub Account": ""
  },
  {
    "RPC Address": "https://namada.itudou.xyz/",
    "Team or Contributor Name": "jacky1988",
    "Discord UserName": "jacky1998",
    "GitHub Account": ""
  },
  {
    "RPC Address": "https://rpc.namada.validatus.com/",
    "Team or Contributor Name": "Validatus",
    "Discord UserName": "validatus.com#5342",
    "GitHub Account": ""
  },
  {
    "RPC Address": "https://namada-rpc.0xcryptovestor.com",
    "Team or Contributor Name": "Wavefive",
    "Discord UserName": "cryptovestor",
    "GitHub Account": ""
  },
  {
    "RPC Address": "https://namada-rpc.0xwave.com",
    "Team or Contributor Name": "0xWave",
    "Discord UserName": "waves9228",
    "GitHub Account": ""
  },
  {
    "RPC Address": "https://namada-mainnet-rpc.mellifera.network",
    "Team or Contributor Name": "Mellifera",
    "Discord UserName": "ruslan_mellifera",
    "GitHub Account": ""
  },
  {
    "RPC Address": "https://namada-rpc.max-02.xyz",
    "Team or Contributor Name": "max-02",
    "Discord UserName": "power542",
    "GitHub Account": ""
  },
  {
    "RPC Address": "https://namada-mainnet-rpc.denodes.xyz",
    "Team or Contributor Name": "deNodes",
    "Discord UserName": "bombermine",
    "GitHub Account": "denodesxyz"
  },
  {
    "RPC Address": "https://namada.rpc.decentrio.ventures",
    "Team or Contributor Name": "Decentrio",
    "Discord UserName": "decentrio",
    "GitHub Account": "KevinDecentrio"
  },
  {
    "RPC Address": "https://namada.rpc.liveraven.net",
    "Team or Contributor Name": "LiveRaveN",
    "Discord UserName": "liver23",
    "GitHub Account": "liver-23"
  },
  {
<<<<<<< HEAD
    "RPC Address": "https://namada-rpc.palamar.io",
    "Team or Contributor Name": "Palamar",
    "Discord UserName": "pa1amar",
    "GitHub Account": "pa1amar"
=======
    "RPC Address": "https://namada-rpc.validatorvn.com",
    "Team or Contributor Name": "ValidatorVN",
    "Discord UserName": "validatorvn",
    "GitHub Account": "ValidatorVN"
  },
  {
    "RPC Address": "https://rpc.namada.stakeup.tech",
    "Team or Contributor Name": "StakeUp",
    "Discord UserName": "landeros",
    "GitHub Account": ""
  },
  {
    "RPC Address": "https://rpc.namada.citizenweb3.com",
    "Team or Contributor Name": "Citizen Web3",
    "Discord UserName": "alibabaedge, serejandmyself_citizenweb3",
    "GitHub Account": "https://github.com/citizenweb3"
  },
  {
    "RPC Address": "https://lightnode-rpc-mainnet-namada.grandvalleys.com",
    "Team or Contributor Name": "Grand Valley",
    "Discord UserName": "baconvalley",
    "GitHub Account": "hubofvalley"
  },
  {
    "RPC Address": "https://manada-rpc.stakeandrelax.net",
    "Team or Contributor Name": "Stake&Relax 🦥",
    "Discord UserName": "manueldb2",
    "GitHub Account": "StakeandRelax-Validator"
>>>>>>> fbe77fbf
  }
]<|MERGE_RESOLUTION|>--- conflicted
+++ resolved
@@ -144,12 +144,12 @@
     "GitHub Account": "liver-23"
   },
   {
-<<<<<<< HEAD
     "RPC Address": "https://namada-rpc.palamar.io",
     "Team or Contributor Name": "Palamar",
     "Discord UserName": "pa1amar",
     "GitHub Account": "pa1amar"
-=======
+  },
+  {
     "RPC Address": "https://namada-rpc.validatorvn.com",
     "Team or Contributor Name": "ValidatorVN",
     "Discord UserName": "validatorvn",
@@ -178,6 +178,5 @@
     "Team or Contributor Name": "Stake&Relax 🦥",
     "Discord UserName": "manueldb2",
     "GitHub Account": "StakeandRelax-Validator"
->>>>>>> fbe77fbf
   }
 ]