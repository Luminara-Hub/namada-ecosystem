[
  {
    "RPC Address": "https://rpc.namada.tududes.com/",
    "Team or Contributor Name": "TuDudes",
    "Discord UserName": "sirouk",
    "GitHub Account": ""
  },
  {
    "RPC Address": "https://namada-rpc.mandragora.io",
    "Team or Contributor Name": "Mandragora",
    "Discord UserName": "danielmandragora",
    "GitHub Account": "https://github.com/McDaan"
  },
  {
    "RPC Address": "https://namadam.powerstaking.tech/",
    "Team or Contributor Name": "PowerStaking",
    "Discord UserName": "an0drei83",
    "GitHub Account": ""
  },
  {
    "RPC Address": "https://namada-main.stakesystems.io",
    "Team or Contributor Name": "stake.systems",
    "Discord UserName": "davidthepopescu",
    "GitHub Account": ""
  },
  {
    "RPC Address": "https://rpc-namada.5elementsnodes.com/",
    "Team or Contributor Name": "5ElementsNodes",
    "Discord UserName": "h3ll0_friend",
    "GitHub Account": ""
  },
  {
    "RPC Address": "https://namada-rpc.hadesguard.tech",
    "Team or Contributor Name": "Hadesguard",
    "Discord UserName": "hadesguard99",
    "GitHub Account": ""
  },
  {
    "RPC Address": "https://namada-mainnet-rpc.itrocket.net/",
    "Team or Contributor Name": "itrocket-team",
    "Discord UserName": "itrocket",
    "GitHub Account": ""
  },
  {
    "RPC Address": "https://namada-rpc.sproutstake.space/",
    "Team or Contributor Name": "Sproutstake",
    "Discord UserName": "oneplus",
    "GitHub Account": ""
  },
  {
    "RPC Address": "https://rpc.papadritta.com/",
    "Team or Contributor Name": "Papadritta",
    "Discord UserName": "papadritta",
    "GitHub Account": ""
  },
  {
    "RPC Address": "https://namada.rpc.decentrio.ventures",
    "Team or Contributor Name": "Decentrio",
    "Discord UserName": "decentrio",
    "GitHub Account": ""
  },
  {
    "RPC Address": "https://rpc.namada.stakepool.dev.br/",
    "Team or Contributor Name": "StakePool",
    "Discord UserName": "stakepool",
    "GitHub Account": ""
  },
  {
    "RPC Address": "https://rpc.namadascan.io/",
    "Team or Contributor Name": "TNSO",
    "Discord UserName": "888tnso",
    "GitHub Account": ""
  },
  {
    "RPC Address": "https://namada-rpc.synergynodes.com/",
    "Team or Contributor Name": "Synergy Nodes",
    "Discord UserName": "aries_1504",
    "GitHub Account": ""
  },
  {
    "RPC Address": "https://namada-mainnet.rpc.l0vd.com/",
    "Team or Contributor Name": "L0vd",
    "Discord UserName": "l0vd2",
    "GitHub Account": ""
  },
  {
    "RPC Address": "https://namada.loserboy.xyz/",
    "Team or Contributor Name": "Loser Boy",
    "Discord UserName": "tonymarma",
    "GitHub Account": ""
  },
  {
    "RPC Address": "https://namada.itudou.xyz/",
    "Team or Contributor Name": "jacky1988",
    "Discord UserName": "jacky1998",
    "GitHub Account": ""
  },
  {
    "RPC Address": "https://rpc.namada.validatus.com/",
    "Team or Contributor Name": "Validatus",
    "Discord UserName": "validatus.com#5342",
    "GitHub Account": ""
  },
  {
    "RPC Address": "https://namada-rpc.0xcryptovestor.com",
    "Team or Contributor Name": "Wavefive",
    "Discord UserName": "cryptovestor",
    "GitHub Account": ""
  },
  {
    "RPC Address": "https://namada-rpc.0xwave.com",
    "Team or Contributor Name": "0xWave",
    "Discord UserName": "waves9228",
    "GitHub Account": ""
  },
  {
    "RPC Address": "https://namada-mainnet-rpc.mellifera.network",
    "Team or Contributor Name": "Mellifera",
    "Discord UserName": "ruslan_mellifera",
    "GitHub Account": ""
  },
  {
    "RPC Address": "https://namada-rpc.max-02.xyz",
    "Team or Contributor Name": "max-02",
    "Discord UserName": "power542",
    "GitHub Account": ""
  },
  {
    "RPC Address": "https://namada-mainnet-rpc.denodes.xyz",
    "Team or Contributor Name": "deNodes",
    "Discord UserName": "bombermine",
    "GitHub Account": "denodesxyz"
  },
  {
    "RPC Address": "https://namada.rpc.decentrio.ventures",
    "Team or Contributor Name": "Decentrio",
    "Discord UserName": "decentrio",
    "GitHub Account": "KevinDecentrio"
  },
  {
    "RPC Address": "https://namada.rpc.liveraven.net",
    "Team or Contributor Name": "LiveRaveN",
    "Discord UserName": "liver23",
    "GitHub Account": "liver-23"
  },
  {
<<<<<<< HEAD
    "RPC Address": "https://namada-rpc.emberstake.xyz",
    "Team or Contributor Name": "EmberStake",
    "Discord UserName": "4rash",
    "GitHub Account": "EmberStake"
=======
    "RPC Address": "https://namada-rpc.palamar.io",
    "Team or Contributor Name": "Palamar",
    "Discord UserName": "pa1amar",
    "GitHub Account": "pa1amar"
  },
  {
    "RPC Address": "https://namada-rpc.validatorvn.com",
    "Team or Contributor Name": "ValidatorVN",
    "Discord UserName": "validatorvn",
    "GitHub Account": "ValidatorVN"
  },
  {
    "RPC Address": "https://rpc.namada.stakeup.tech",
    "Team or Contributor Name": "StakeUp",
    "Discord UserName": "landeros",
    "GitHub Account": ""
  },
  {
    "RPC Address": "https://rpc.namada.citizenweb3.com",
    "Team or Contributor Name": "Citizen Web3",
    "Discord UserName": "alibabaedge, serejandmyself_citizenweb3",
    "GitHub Account": "https://github.com/citizenweb3"
  },
  {
    "RPC Address": "https://lightnode-rpc-mainnet-namada.grandvalleys.com",
    "Team or Contributor Name": "Grand Valley",
    "Discord UserName": "baconvalley",
    "GitHub Account": "hubofvalley"
  },
  {
    "RPC Address": "https://manada-rpc.stakeandrelax.net",
    "Team or Contributor Name": "Stake&Relax 🦥",
    "Discord UserName": "manueldb2",
    "GitHub Account": "StakeandRelax-Validator"
  },
  {
    "RPC Address": "https://mainnet-namada-rpc.konsortech.xyz",
    "Team or Contributor Name": "KonsorTech",
    "Discord UserName": "konsortech",
    "GitHub Account": "konsortech"
>>>>>>> 1563c86a
  }
]<|MERGE_RESOLUTION|>--- conflicted
+++ resolved
@@ -144,12 +144,6 @@
     "GitHub Account": "liver-23"
   },
   {
-<<<<<<< HEAD
-    "RPC Address": "https://namada-rpc.emberstake.xyz",
-    "Team or Contributor Name": "EmberStake",
-    "Discord UserName": "4rash",
-    "GitHub Account": "EmberStake"
-=======
     "RPC Address": "https://namada-rpc.palamar.io",
     "Team or Contributor Name": "Palamar",
     "Discord UserName": "pa1amar",
@@ -190,6 +184,11 @@
     "Team or Contributor Name": "KonsorTech",
     "Discord UserName": "konsortech",
     "GitHub Account": "konsortech"
->>>>>>> 1563c86a
+  },
+  {
+    "RPC Address": "https://namada-rpc.emberstake.xyz",
+    "Team or Contributor Name": "EmberStake",
+    "Discord UserName": "4rash",
+    "GitHub Account": "EmberStake"
   }
 ]