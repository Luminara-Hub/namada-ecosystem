[
  {
    "RPC Address": "https://rpc.namada.tududes.com/",
    "Team or Contributor Name": "TuDudes",
    "Discord UserName": "sirouk",
    "GitHub Account": ""
  },
  {
    "RPC Address": "https://namada-rpc.mandragora.io",
    "Team or Contributor Name": "Mandragora",
    "Discord UserName": "danielmandragora",
    "GitHub Account": "https://github.com/McDaan"
  },
  {
    "RPC Address": "https://namadam.powerstaking.tech/",
    "Team or Contributor Name": "PowerStaking",
    "Discord UserName": "an0drei83",
    "GitHub Account": ""
  },
  {
    "RPC Address": "https://namada-main.stakesystems.io",
    "Team or Contributor Name": "stake.systems",
    "Discord UserName": "davidthepopescu",
    "GitHub Account": ""
  },
  {
    "RPC Address": "https://rpc-namada.5elementsnodes.com/",
    "Team or Contributor Name": "5ElementsNodes",
    "Discord UserName": "h3ll0_friend",
    "GitHub Account": ""
  },
  {
    "RPC Address": "https://namada-rpc.hadesguard.tech",
    "Team or Contributor Name": "Hadesguard",
    "Discord UserName": "hadesguard99",
    "GitHub Account": ""
  },
  {
    "RPC Address": "https://namada-mainnet-rpc.itrocket.net/",
    "Team or Contributor Name": "itrocket-team",
    "Discord UserName": "itrocket",
    "GitHub Account": ""
  },
  {
    "RPC Address": "https://namada-rpc.sproutstake.space/",
    "Team or Contributor Name": "Sproutstake",
    "Discord UserName": "oneplus",
    "GitHub Account": ""
  },
  {
    "RPC Address": "https://rpc.papadritta.com/",
    "Team or Contributor Name": "Papadritta",
    "Discord UserName": "papadritta",
    "GitHub Account": ""
  },
  {
    "RPC Address": "https://namada.rpc.decentrio.ventures",
    "Team or Contributor Name": "Decentrio",
    "Discord UserName": "decentrio",
    "GitHub Account": ""
  },
  {
    "RPC Address": "https://rpc.namada.stakepool.dev.br/",
    "Team or Contributor Name": "StakePool",
    "Discord UserName": "stakepool",
    "GitHub Account": ""
  },
  {
    "RPC Address": "https://rpc.namadascan.io/",
    "Team or Contributor Name": "TNSO",
    "Discord UserName": "888tnso",
    "GitHub Account": ""
  },
  {
    "RPC Address": "https://namada-rpc.synergynodes.com/",
    "Team or Contributor Name": "Synergy Nodes",
    "Discord UserName": "aries_1504",
    "GitHub Account": ""
  },
  {
    "RPC Address": "https://namada-mainnet.rpc.l0vd.com/",
    "Team or Contributor Name": "L0vd",
    "Discord UserName": "l0vd2",
    "GitHub Account": ""
  },
  {
    "RPC Address": "https://namada.loserboy.xyz/",
    "Team or Contributor Name": "Loser Boy",
    "Discord UserName": "tonymarma",
    "GitHub Account": ""
  },
  {
    "RPC Address": "https://namada.itudou.xyz/",
    "Team or Contributor Name": "jacky1988",
    "Discord UserName": "jacky1998",
    "GitHub Account": ""
  },
  {
    "RPC Address": "https://rpc.namada.validatus.com/",
    "Team or Contributor Name": "Validatus",
    "Discord UserName": "validatus.com#5342",
    "GitHub Account": ""
  },
  {
    "RPC Address": "https://namada-rpc.0xcryptovestor.com",
    "Team or Contributor Name": "Wavefive",
    "Discord UserName": "cryptovestor",
    "GitHub Account": ""
  },
  {
    "RPC Address": "https://namada-rpc.0xwave.com",
    "Team or Contributor Name": "0xWave",
    "Discord UserName": "waves9228",
    "GitHub Account": ""
  },
  {
    "RPC Address": "https://namada-mainnet-rpc.mellifera.network",
    "Team or Contributor Name": "Mellifera",
    "Discord UserName": "ruslan_mellifera",
    "GitHub Account": ""
  },
  {
    "RPC Address": "https://namada-rpc.max-02.xyz",
    "Team or Contributor Name": "max-02",
    "Discord UserName": "power542",
    "GitHub Account": ""
  },
  {
    "RPC Address": "https://namada-mainnet-rpc.denodes.xyz",
    "Team or Contributor Name": "deNodes",
    "Discord UserName": "bombermine",
    "GitHub Account": "denodesxyz"
  },
  {
    "RPC Address": "https://namada.rpc.decentrio.ventures",
    "Team or Contributor Name": "Decentrio",
    "Discord UserName": "decentrio",
    "GitHub Account": "KevinDecentrio"
  },
  {
    "RPC Address": "https://namada.rpc.liveraven.net",
    "Team or Contributor Name": "LiveRaveN",
    "Discord UserName": "liver23",
    "GitHub Account": "liver-23"
  },
  {
<<<<<<< HEAD
    "RPC Address": "https://rpc.namada.citizenweb3.com",
    "Archive RPC Address": "https://rpc.namada-archive.citizenweb3.com/",
    "Team or Contributor Name": "Citizen Web3",
    "Discord UserName": "alibabaedge, serejandmyself_citizenweb3",
    "GitHub Account": "https://github.com/citizenweb3"
=======
    "RPC Address": "https://lightnode-rpc-mainnet-namada.grandvalleys.com",
    "Team or Contributor Name": "Grand Valley",
    "Discord UserName": "baconvalley",
    "GitHub Account": "hubofvalley"
  },
  {
    "RPC Address": "https://manada-rpc.stakeandrelax.net",
    "Team or Contributor Name": "Stake&Relax 🦥",
    "Discord UserName": "manueldb2",
    "GitHub Account": "StakeandRelax-Validator"
>>>>>>> 22cfa4f6
  }
]<|MERGE_RESOLUTION|>--- conflicted
+++ resolved
@@ -144,13 +144,12 @@
     "GitHub Account": "liver-23"
   },
   {
-<<<<<<< HEAD
     "RPC Address": "https://rpc.namada.citizenweb3.com",
-    "Archive RPC Address": "https://rpc.namada-archive.citizenweb3.com/",
     "Team or Contributor Name": "Citizen Web3",
     "Discord UserName": "alibabaedge, serejandmyself_citizenweb3",
     "GitHub Account": "https://github.com/citizenweb3"
-=======
+  },
+  {
     "RPC Address": "https://lightnode-rpc-mainnet-namada.grandvalleys.com",
     "Team or Contributor Name": "Grand Valley",
     "Discord UserName": "baconvalley",
@@ -161,6 +160,5 @@
     "Team or Contributor Name": "Stake&Relax 🦥",
     "Discord UserName": "manueldb2",
     "GitHub Account": "StakeandRelax-Validator"
->>>>>>> 22cfa4f6
   }
 ]