--- conflicted
+++ resolved
@@ -120,16 +120,15 @@
     "GitHub Account": ""
   },
   {
-<<<<<<< HEAD
+    "RPC Address": "https://namada-rpc.max-02.xyz",
+    "Team or Contributor Name": "max-02",
+    "Discord UserName": "power542",
+    "GitHub Account": ""
+  },
+  {
     "RPC Address": "https://namada-mainnet-rpc.denodes.xyz",
     "Team or Contributor Name": "deNodes",
     "Discord UserName": "bombermine",
     "GitHub Account": "denodesxyz"
-=======
-    "RPC Address": "https://namada-rpc.max-02.xyz",
-    "Team or Contributor Name": "max-02",
-    "Discord UserName": "power542",
-    "GitHub Account": ""
->>>>>>> 15272fd7
   }
 ]