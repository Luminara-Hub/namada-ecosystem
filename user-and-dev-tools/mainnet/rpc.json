[
  {
    "RPC Address": "https://rpc.namada.tududes.com/",
    "Team or Contributor Name": "TuDudes",
    "Discord UserName": "sirouk",
    "GitHub Account": ""
  },
  {
    "RPC Address": "https://namada-rpc.mandragora.io",
    "Team or Contributor Name": "Mandragora",
    "Discord UserName": "danielmandragora",
    "GitHub Account": "https://github.com/McDaan"
  },
  {
    "RPC Address": "https://namadam.powerstaking.tech/",
    "Team or Contributor Name": "PowerStaking",
    "Discord UserName": "an0drei83",
    "GitHub Account": ""
  },
  {
    "RPC Address": "https://namada-main.stakesystems.io",
    "Team or Contributor Name": "stake.systems",
    "Discord UserName": "davidthepopescu",
    "GitHub Account": ""
  },
  {
    "RPC Address": "https://rpc-namada.5elementsnodes.com/",
    "Team or Contributor Name": "5ElementsNodes",
    "Discord UserName": "h3ll0_friend",
    "GitHub Account": ""
  },
  {
    "RPC Address": "https://namada-rpc.hadesguard.tech",
    "Team or Contributor Name": "Hadesguard",
    "Discord UserName": "hadesguard99",
    "GitHub Account": ""
  },
  {
    "RPC Address": "https://namada-mainnet-rpc.itrocket.net/",
    "Team or Contributor Name": "itrocket-team",
    "Discord UserName": "itrocket",
    "GitHub Account": ""
  },
  {
    "RPC Address": "https://namada-rpc.sproutstake.space/",
    "Team or Contributor Name": "Sproutstake",
    "Discord UserName": "oneplus",
    "GitHub Account": ""
  },
  {
    "RPC Address": "https://rpc.papadritta.com/",
    "Team or Contributor Name": "Papadritta",
    "Discord UserName": "papadritta",
    "GitHub Account": ""
  },
  {
    "RPC Address": "https://namada.rpc.decentrio.ventures",
    "Team or Contributor Name": "Decentrio",
    "Discord UserName": "decentrio",
    "GitHub Account": ""
  },
  {
    "RPC Address": "https://rpc.namada.stakepool.dev.br/",
    "Team or Contributor Name": "StakePool",
    "Discord UserName": "stakepool",
    "GitHub Account": ""
  },
  {
    "RPC Address": "https://rpc.namadascan.io/",
    "Team or Contributor Name": "TNSO",
    "Discord UserName": "888tnso",
    "GitHub Account": ""
  },
  {
    "RPC Address": "https://namada-rpc.synergynodes.com/",
    "Team or Contributor Name": "Synergy Nodes",
    "Discord UserName": "aries_1504",
    "GitHub Account": ""
  },
  {
    "RPC Address": "https://namada-mainnet.rpc.l0vd.com/",
    "Team or Contributor Name": "L0vd",
    "Discord UserName": "l0vd2",
    "GitHub Account": ""
  },
  {
    "RPC Address": "https://namada.loserboy.xyz/",
    "Team or Contributor Name": "Loser Boy",
    "Discord UserName": "tonymarma",
    "GitHub Account": ""
  },
  {
    "RPC Address": "https://namada.itudou.xyz/",
    "Team or Contributor Name": "jacky1988",
    "Discord UserName": "jacky1998",
    "GitHub Account": ""
  },
  {
    "RPC Address": "https://rpc.namada.validatus.com/",
    "Team or Contributor Name": "Validatus",
    "Discord UserName": "validatus.com#5342",
    "GitHub Account": ""
  },
  {
    "RPC Address": "https://namada-rpc.0xcryptovestor.com",
    "Team or Contributor Name": "Wavefive",
    "Discord UserName": "cryptovestor",
    "GitHub Account": ""
  },
  {
    "RPC Address": "https://namada-rpc.0xwave.com",
    "Team or Contributor Name": "0xWave",
    "Discord UserName": "waves9228",
    "GitHub Account": ""
  },
  {
    "RPC Address": "https://namada-mainnet-rpc.mellifera.network",
    "Team or Contributor Name": "Mellifera",
    "Discord UserName": "ruslan_mellifera",
    "GitHub Account": ""
  },
  {
    "RPC Address": "https://namada-rpc.max-02.xyz",
    "Team or Contributor Name": "max-02",
    "Discord UserName": "power542",
    "GitHub Account": ""
  },
  {
    "RPC Address": "https://namada-mainnet-rpc.denodes.xyz",
    "Team or Contributor Name": "deNodes",
    "Discord UserName": "bombermine",
    "GitHub Account": "denodesxyz"
  },
  {
    "RPC Address": "https://namada.rpc.decentrio.ventures",
    "Team or Contributor Name": "Decentrio",
    "Discord UserName": "decentrio",
    "GitHub Account": "KevinDecentrio"
  },
  {
    "RPC Address": "https://namada.rpc.liveraven.net",
    "Team or Contributor Name": "LiveRaveN",
    "Discord UserName": "liver23",
    "GitHub Account": "liver-23"
  },
  {
<<<<<<< HEAD
    "RPC Address": "https://rpc.namada.stakeup.tech",
    "Team or Contributor Name": "StakeUp",
    "Discord UserName": "landeros",
    "GitHub Account": ""
=======
    "RPC Address": "https://rpc.namada.citizenweb3.com",
    "Team or Contributor Name": "Citizen Web3",
    "Discord UserName": "alibabaedge, serejandmyself_citizenweb3",
    "GitHub Account": "https://github.com/citizenweb3"
  },
  {
    "RPC Address": "https://lightnode-rpc-mainnet-namada.grandvalleys.com",
    "Team or Contributor Name": "Grand Valley",
    "Discord UserName": "baconvalley",
    "GitHub Account": "hubofvalley"
  },
  {
    "RPC Address": "https://manada-rpc.stakeandrelax.net",
    "Team or Contributor Name": "Stake&Relax 🦥",
    "Discord UserName": "manueldb2",
    "GitHub Account": "StakeandRelax-Validator"
>>>>>>> 1f1232f5
  }
]<|MERGE_RESOLUTION|>--- conflicted
+++ resolved
@@ -144,12 +144,12 @@
     "GitHub Account": "liver-23"
   },
   {
-<<<<<<< HEAD
     "RPC Address": "https://rpc.namada.stakeup.tech",
     "Team or Contributor Name": "StakeUp",
     "Discord UserName": "landeros",
     "GitHub Account": ""
-=======
+  },
+  {
     "RPC Address": "https://rpc.namada.citizenweb3.com",
     "Team or Contributor Name": "Citizen Web3",
     "Discord UserName": "alibabaedge, serejandmyself_citizenweb3",
@@ -166,6 +166,5 @@
     "Team or Contributor Name": "Stake&Relax 🦥",
     "Discord UserName": "manueldb2",
     "GitHub Account": "StakeandRelax-Validator"
->>>>>>> 1f1232f5
   }
 ]