[
  {
    "RPC Address": "https://namada.liquify.com/",
    "Team or Contributor Name": "WhisperNode",
    "Discord UserName": "whispernode",
    "GitHub Account": "https://github.com/Brendan-Whispernode"
  },
  {
    "RPC Address": "https://rpc.namada.tududes.com/",
    "Team or Contributor Name": "TuDudes",
    "Discord UserName": "sirouk",
    "GitHub Account": ""
  },
  {
    "RPC Address": "https://namada-rpc.mandragora.io",
    "Team or Contributor Name": "Mandragora",
    "Discord UserName": "danielmandragora",
    "GitHub Account": "https://github.com/McDaan"
  },
  {
    "RPC Address": "https://namadam.powerstaking.tech/",
    "Team or Contributor Name": "PowerStaking",
    "Discord UserName": "an0drei83",
    "GitHub Account": ""
  },
  {
    "RPC Address": "https://namada-main.stakesystems.io",
    "Team or Contributor Name": "stake.systems",
    "Discord UserName": "davidthepopescu",
    "GitHub Account": ""
  },
  {
    "RPC Address": "https://rpc-namada.5elementsnodes.com/",
    "Team or Contributor Name": "5ElementsNodes",
    "Discord UserName": "h3ll0_friend",
    "GitHub Account": ""
  },
  {
    "RPC Address": "https://namada-rpc.hadesguard.tech",
    "Team or Contributor Name": "Hadesguard",
    "Discord UserName": "hadesguard99",
    "GitHub Account": ""
  },
  {
    "RPC Address": "https://namada-mainnet-rpc.itrocket.net/",
    "Team or Contributor Name": "itrocket-team",
    "Discord UserName": "itrocket",
    "GitHub Account": ""
  },
  {
    "RPC Address": "https://namada-rpc.sproutstake.space/",
    "Team or Contributor Name": "Sproutstake",
    "Discord UserName": "oneplus",
    "GitHub Account": ""
  },
  {
    "RPC Address": "https://rpc.papadritta.com/",
    "Team or Contributor Name": "Papadritta",
    "Discord UserName": "papadritta",
    "GitHub Account": ""
  },
  {
    "RPC Address": "https://namada.rpc.decentrio.ventures",
    "Team or Contributor Name": "Decentrio",
    "Discord UserName": "decentrio",
    "GitHub Account": ""
  },
  {
    "RPC Address": "https://rpc.namada.stakepool.dev.br/",
    "Team or Contributor Name": "StakePool",
    "Discord UserName": "stakepool",
    "GitHub Account": ""
  },
  {
    "RPC Address": "https://rpc.namadascan.io/",
    "Team or Contributor Name": "TNSO",
    "Discord UserName": "888tnso",
    "GitHub Account": ""
  },
  {
    "RPC Address": "https://namada-rpc.synergynodes.com/",
    "Team or Contributor Name": "Synergy Nodes",
    "Discord UserName": "aries_1504",
    "GitHub Account": ""
  },
  {
    "RPC Address": "https://namada-mainnet.rpc.l0vd.com/",
    "Team or Contributor Name": "L0vd",
    "Discord UserName": "l0vd2",
    "GitHub Account": ""
  },
  {
    "RPC Address": "https://namada.loserboy.xyz/",
    "Team or Contributor Name": "Loser Boy",
    "Discord UserName": "tonymarma",
    "GitHub Account": ""
  },
  {
    "RPC Address": "https://namada.itudou.xyz/",
    "Team or Contributor Name": "jacky1988",
    "Discord UserName": "jacky1998",
    "GitHub Account": ""
  },
  {
    "RPC Address": "https://rpc.namada.validatus.com/",
    "Team or Contributor Name": "Validatus",
    "Discord UserName": "validatus.com",
    "GitHub Account": "https://github.com/Validatus-com"
  },
  {
    "RPC Address": "https://namada-rpc.0xcryptovestor.com",
    "Team or Contributor Name": "Wavefive",
    "Discord UserName": "cryptovestor",
    "GitHub Account": ""
  },
  {
    "RPC Address": "https://namada-rpc.0xwave.com",
    "Team or Contributor Name": "0xWave",
    "Discord UserName": "waves9228",
    "GitHub Account": ""
  },
  {
    "RPC Address": "https://namada-mainnet-rpc.mellifera.network",
    "Team or Contributor Name": "MELLIFERA",
    "Discord UserName": "ruslan_mellifera",
    "GitHub Account": "MELLIFERA-Labs"
  },
  {
    "RPC Address": "https://namada-rpc.max-02.xyz",
    "Team or Contributor Name": "max-02",
    "Discord UserName": "power542",
    "GitHub Account": ""
  },
  {
    "RPC Address": "https://namada-mainnet-rpc.denodes.xyz",
    "Team or Contributor Name": "deNodes",
    "Discord UserName": "bombermine",
    "GitHub Account": "denodesxyz"
  },
  {
    "RPC Address": "https://namada.rpc.decentrio.ventures",
    "Team or Contributor Name": "Decentrio",
    "Discord UserName": "decentrio",
    "GitHub Account": "KevinDecentrio"
  },
  {
    "RPC Address": "https://namada.rpc.liveraven.net",
    "Team or Contributor Name": "LiveRaveN",
    "Discord UserName": "liver23",
    "GitHub Account": "liver-23"
  },
  {
    "RPC Address": "https://namada-rpc.palamar.io",
    "Team or Contributor Name": "Palamar",
    "Discord UserName": "pa1amar",
    "GitHub Account": "pa1amar"
  },
  {
    "RPC Address": "https://namada-rpc.validatorvn.com",
    "Team or Contributor Name": "ValidatorVN",
    "Discord UserName": "validatorvn",
    "GitHub Account": "ValidatorVN"
  },
  {
    "RPC Address": "https://rpc.namada.stakeup.tech",
    "Team or Contributor Name": "StakeUp",
    "Discord UserName": "landeros",
    "GitHub Account": ""
  },
  {
    "RPC Address": "https://rpc.namada.citizenweb3.com",
    "Team or Contributor Name": "Citizen Web3",
    "Discord UserName": "alibabaedge, serejandmyself_citizenweb3",
    "GitHub Account": "https://github.com/citizenweb3"
  },
  {
    "RPC Address": "https://lightnode-rpc-mainnet-namada.grandvalleys.com",
    "Team or Contributor Name": "Grand Valley",
    "Discord UserName": "baconvalley",
    "GitHub Account": "hubofvalley"
  },
  {
    "RPC Address": "https://manada-rpc.stakeandrelax.net",
    "Team or Contributor Name": "Stake&Relax 🦥",
    "Discord UserName": "manueldb2",
    "GitHub Account": "StakeandRelax-Validator"
  },
  {
    "RPC Address": "https://mainnet-namada-rpc.konsortech.xyz",
    "Team or Contributor Name": "KonsorTech",
    "Discord UserName": "konsortech",
    "GitHub Account": "konsortech"
  },
  {
    "RPC Address": "https://namada-rpc.contributiondao.com",
    "Team or Contributor Name": "ContributionDAO",
    "Discord UserName": "ntpcontribute",
    "GitHub Account": "addicola"
  },
  {
    "RPC Address": "https://namada-mainnet-rpc.crouton.digital",
    "Team or Contributor Name": "CroutonDigital",
    "Discord UserName": "crouton.digital",
    "GitHub Account": "CroutonDigital"
  },
  {
    "RPC Address": "https://namada-rpc.emberstake.xyz",
    "Team or Contributor Name": "EmberStake",
    "Discord UserName": "4rash",
    "GitHub Account": "EmberStake"
  },
  {
    "RPC Address": "https://rpc-1.namada.nodes.guru",
    "Team or Contributor Name": "Nodes.Guru",
    "Discord UserName": "0xan_nodes_guru",
    "GitHub Account": "kinrokinro"
  },
  {
    "RPC Address": "https://namada-public-rpc.shield-crypto.com",
    "Team or Contributor Name": "shield-crypto",
    "Discord UserName": "scaniashieldcrypto",
    "GitHub Account": ""
  },
  {
    "RPC Address": "https://namada.tdrsys.com/",
    "Team or Contributor Name": "TdrSys",
    "Discord UserName": "tdr4877",
    "GitHub Account": "t3d3r3"
  },
  {
    "RPC Address": "https://rpc-namada.architectnodes.com",
    "Team or Contributor Name": "Architect Nodes",
    "Discord UserName": "architectnodes",
    "GitHub Account": "social244305-Architect"
  },
  {
    "RPC Address": "https://namada-rpc.murphynode.net",
    "Team or Contributor Name": "MurphyNode",
    "Discord UserName": "lyeoeon",
    "GitHub Account": "https://github.com/lyeoeon1"
  },
  {
<<<<<<< HEAD
    "RPC Address": "https://namada-mainnet-rpc.itrocket.net",
    "Team or Contributor Name": "itrocket",
    "Discord UserName": "itrocket",
    "GitHub Account": "itrocket-team"
=======
    "RPC Address": "https://namada-archive.tm.p2p.org",
    "Team or Contributor Name": "P2P.org",
    "Discord UserName": "fedorly",
    "GitHub Account": "felichita"
>>>>>>> 19f0437a
  }
]<|MERGE_RESOLUTION|>--- conflicted
+++ resolved
@@ -240,16 +240,15 @@
     "GitHub Account": "https://github.com/lyeoeon1"
   },
   {
-<<<<<<< HEAD
     "RPC Address": "https://namada-mainnet-rpc.itrocket.net",
     "Team or Contributor Name": "itrocket",
     "Discord UserName": "itrocket",
     "GitHub Account": "itrocket-team"
-=======
+  },
+  {
     "RPC Address": "https://namada-archive.tm.p2p.org",
     "Team or Contributor Name": "P2P.org",
     "Discord UserName": "fedorly",
     "GitHub Account": "felichita"
->>>>>>> 19f0437a
   }
 ]