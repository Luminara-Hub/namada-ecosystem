[
  {
    "Which Indexer": "namada-indexer",
    "Indexer API URL": "https://namada-indexer.max-02.xyz",
    "Team or Contributor Name": "max-02",
    "Discord UserName": "power542",
    "GitHub Account": ""
  },
  {
    "Which Indexer": "namada-indexer",
    "Indexer API URL": "https://index-namada.5elementsnodes.com/",
    "Team or Contributor Name": "5ElementsNodes",
    "Discord UserName": "h3ll0_friend",
    "GitHub Account": ""
  },
  {
    "Which Indexer": "namada-indexer",
    "Indexer API URL": "https://namada-indexer.denodes.xyz",
    "Team or Contributor Name": "deNodes",
    "Discord UserName": "bombermine",
    "GitHub Account": "denodesxyz"
  },
  {
    "Which Indexer": "namada-indexer",
    "Indexer API URL": "https://namada-indexer.0xcryptovestor.com",
    "Team or Contributor Name": "Wavefive",
    "Discord UserName": "cryptovestor",
    "GitHub Account": "cryptovestor21"
  },
  {
    "Which Indexer": "Undexer v4",
    "Indexer API URL": "https://undexer.hack.bg/v4",
    "Team or Contributor Name": "Mandragora",
    "Discord UserName": "danielmandragora",
    "GitHub Account": "https://github.com/McDaan"
  },
  {
    "Which Indexer": "namada-indexer",
    "Indexer API URL": "https://namada-api.sproutstake.space/",
    "Team or Contributor Name": "sproutstake",
    "Discord UserName": "oneplus",
    "GitHub Account": ""
  },
  {
    "Which Indexer": "namada-indexer",
<<<<<<< HEAD
    "Indexer API URL": "https://namada-indexer.palamar.io",
    "Team or Contributor Name": "Palamar",
    "Discord UserName": "pa1amar",
    "GitHub Account": "pa1amar"
=======
    "Indexer API URL": "https://namada-indexer.validatorvn.com",
    "Team or Contributor Name": "VallidatorVN",
    "Discord UserName": "validatorvn",
    "GitHub Account": "ValidatorVN"
  },
  {
    "Which Indexer": "namada-indexer",
    "Indexer API URL": "https://indexer.namada.stakeup.tech",
    "Team or Contributor Name": "StakeUp",
    "Discord UserName": "landeros",
    "GitHub Account": ""
  },
  {
    "Which Indexer": "namada-indexer",
    "Indexer API URL": "https://indexer.namada.citizenweb3.com/",
    "Team or Contributor Name": "Citizen Web3",
    "Discord UserName": "alibabaedge, serejandmyself_citizenweb3",
    "GitHub Account": "https://github.com/citizenweb3"
  },
  {
    "Which Indexer": "namada-indexer",
    "Indexer API URL": "https://namada-indexer.stakeandrelax.net",
    "Team or Contributor Name": "Stake&Relax 🦥",
    "Discord UserName": "manueldb2",
    "GitHub Account": "StakeandRelax-Validator"
>>>>>>> fbe77fbf
  }
]<|MERGE_RESOLUTION|>--- conflicted
+++ resolved
@@ -43,12 +43,13 @@
   },
   {
     "Which Indexer": "namada-indexer",
-<<<<<<< HEAD
     "Indexer API URL": "https://namada-indexer.palamar.io",
     "Team or Contributor Name": "Palamar",
     "Discord UserName": "pa1amar",
     "GitHub Account": "pa1amar"
-=======
+  },
+  {
+    "Which Indexer": "namada-indexer",
     "Indexer API URL": "https://namada-indexer.validatorvn.com",
     "Team or Contributor Name": "VallidatorVN",
     "Discord UserName": "validatorvn",
@@ -74,6 +75,5 @@
     "Team or Contributor Name": "Stake&Relax 🦥",
     "Discord UserName": "manueldb2",
     "GitHub Account": "StakeandRelax-Validator"
->>>>>>> fbe77fbf
   }
 ]