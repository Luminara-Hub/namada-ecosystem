[
  {
    "Which Indexer": "namada-indexer",
    "Indexer API URL": "https://namada-indexer.max-02.xyz",
    "Team or Contributor Name": "max-02",
    "Discord UserName": "power542",
    "GitHub Account": ""
  },
  {
    "Which Indexer": "namada-indexer",
    "Indexer API URL": "https://index-namada.5elementsnodes.com/",
    "Team or Contributor Name": "5ElementsNodes",
    "Discord UserName": "h3ll0_friend",
    "GitHub Account": ""
  },
  {
    "Which Indexer": "namada-indexer",
    "Indexer API URL": "https://namada-indexer.denodes.xyz",
    "Team or Contributor Name": "deNodes",
    "Discord UserName": "bombermine",
    "GitHub Account": "denodesxyz"
  },
  {
    "Which Indexer": "namada-indexer",
    "Indexer API URL": "https://namada-indexer.0xcryptovestor.com",
    "Team or Contributor Name": "Wavefive",
    "Discord UserName": "cryptovestor",
    "GitHub Account": "cryptovestor21"
  },
  {
    "Which Indexer": "Undexer v4",
    "Indexer API URL": "https://undexer.hack.bg/v4",
    "Team or Contributor Name": "Mandragora",
    "Discord UserName": "danielmandragora",
    "GitHub Account": "https://github.com/McDaan"
  },
  {
    "Which Indexer": "namada-indexer",
    "Indexer API URL": "https://namada-api.sproutstake.space/",
    "Team or Contributor Name": "sproutstake",
    "Discord UserName": "oneplus",
    "GitHub Account": ""
  },
  {
    "Which Indexer": "namada-indexer",
    "Indexer API URL": "https://namada-mainnet-indexer.mellifera.network/",
    "Team or Contributor Name": "MELLIFERA",
    "Discord UserName": "ruslan_mellifera",
    "GitHub Account": "MELLIFERA-Labs"
  },
  {
    "Which Indexer": "namada-indexer",
    "Indexer API URL": "https://namada-indexer.palamar.io",
    "Team or Contributor Name": "Palamar",
    "Discord UserName": "pa1amar",
    "GitHub Account": "pa1amar"
  },
  {
    "Which Indexer": "namada-indexer",
    "Indexer API URL": "https://namada-indexer.validatorvn.com",
    "Team or Contributor Name": "VallidatorVN",
    "Discord UserName": "validatorvn",
    "GitHub Account": "ValidatorVN"
  },
  {
    "Which Indexer": "namada-indexer",
    "Indexer API URL": "https://indexer.namada.stakeup.tech",
    "Team or Contributor Name": "StakeUp",
    "Discord UserName": "landeros",
    "GitHub Account": ""
  },
  {
    "Which Indexer": "namada-indexer",
    "Indexer API URL": "https://indexer.namada.citizenweb3.com/",
    "Team or Contributor Name": "Citizen Web3",
    "Discord UserName": "alibabaedge, serejandmyself_citizenweb3",
    "GitHub Account": "https://github.com/citizenweb3"
  },
  {
    "Which Indexer": "namada-indexer",
    "Indexer API URL": "https://namada-indexer.stakeandrelax.net",
    "Team or Contributor Name": "Stake&Relax 🦥",
    "Discord UserName": "manueldb2",
    "GitHub Account": "StakeandRelax-Validator"
  },
  {
    "Which Indexer": "namada-indexer",
    "Indexer API URL": "https://namada-mainnet-indexer.crouton.digital",
    "Team or Contributor Name": "CroutonDigital",
    "Discord UserName": "crouton.digital",
    "GitHub Account": "CroutonDigital"
  },
  {
    "Which Indexer": "namada-indexer",
    "Indexer API URL": "https://indexer-mainnet-namada.grandvalleys.com",
    "Team or Contributor Name": "Grand Valley",
    "Discord UserName": "baconvalley",
    "GitHub Account": "hubofvalley"
  },
  {
    "Which Indexer": "namada-indexer",
    "Indexer API URL": "https://namada-idx.emberstake.xyz",
    "Team or Contributor Name": "EmberStake",
    "Discord UserName": "4rash",
    "GitHub Account": "EmberStake"
  },
  {
    "Which Indexer": "namada-indexer",
<<<<<<< HEAD
    "Indexer API URL": "https://namada-indexer.nodes.guru",
    "Team or Contributor Name": "Nodes.Guru",
    "Discord UserName": "0xan_nodes_guru",
    "GitHub Account": "kinrokinro"
=======
    "Indexer API URL": "https://namada-indexer.shield-crypto.com",
    "Team or Contributor Name": "shield-crypto",
    "Discord UserName": "scaniashieldcrypto",
    "GitHub Account": ""
  },
  {
    "Which Indexer": "namada-indexer",
    "Indexer API URL": "https://namada-mainnet-indexer.rpc.l0vd.com",
    "Team or Contributor Name": "L0vd",
    "Discord UserName": "jango_l0vd",
    "GitHub Account": "https://github.com/L0vd"
>>>>>>> 5b106fd4
  }
]<|MERGE_RESOLUTION|>--- conflicted
+++ resolved
@@ -106,12 +106,13 @@
   },
   {
     "Which Indexer": "namada-indexer",
-<<<<<<< HEAD
     "Indexer API URL": "https://namada-indexer.nodes.guru",
     "Team or Contributor Name": "Nodes.Guru",
     "Discord UserName": "0xan_nodes_guru",
     "GitHub Account": "kinrokinro"
-=======
+  },
+  {
+    "Which Indexer": "namada-indexer",
     "Indexer API URL": "https://namada-indexer.shield-crypto.com",
     "Team or Contributor Name": "shield-crypto",
     "Discord UserName": "scaniashieldcrypto",
@@ -123,6 +124,5 @@
     "Team or Contributor Name": "L0vd",
     "Discord UserName": "jango_l0vd",
     "GitHub Account": "https://github.com/L0vd"
->>>>>>> 5b106fd4
   }
 ]