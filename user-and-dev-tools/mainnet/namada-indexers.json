[
  {
    "Which Indexer": "namada-indexer",
    "Indexer API URL": "https://namada-indexer.max-02.xyz",
    "Team or Contributor Name": "max-02",
    "Discord UserName": "power542",
    "GitHub Account": ""
  },
  {
    "Which Indexer": "namada-indexer",
    "Indexer API URL": "https://index-namada.5elementsnodes.com/",
    "Team or Contributor Name": "5ElementsNodes",
    "Discord UserName": "h3ll0_friend",
    "GitHub Account": ""
  },
  {
    "Which Indexer": "namada-indexer",
    "Indexer API URL": "https://namada-indexer.denodes.xyz",
    "Team or Contributor Name": "deNodes",
    "Discord UserName": "bombermine",
    "GitHub Account": "denodesxyz"
  },
  {
    "Which Indexer": "namada-indexer",
    "Indexer API URL": "https://namada-indexer.0xcryptovestor.com",
    "Team or Contributor Name": "Wavefive",
    "Discord UserName": "cryptovestor",
    "GitHub Account": "cryptovestor21"
  },
  {
    "Which Indexer": "Undexer v4",
    "Indexer API URL": "https://undexer.hack.bg/v4",
    "Team or Contributor Name": "Mandragora",
    "Discord UserName": "danielmandragora",
    "GitHub Account": "https://github.com/McDaan"
  },
  {
    "Which Indexer": "namada-indexer",
    "Indexer API URL": "https://namada-api.sproutstake.space/",
    "Team or Contributor Name": "sproutstake",
    "Discord UserName": "oneplus",
    "GitHub Account": ""
  },
  {
    "Which Indexer": "namada-indexer",
<<<<<<< HEAD
    "Indexer API URL": "https://indexer.namada.citizenweb3.com/",
    "Team or Contributor Name": "Citizen Web3",
    "Discord UserName": "alibabaedge, serejandmyself_citizenweb3",
    "GitHub Account": "https://github.com/citizenweb3"
=======
    "Indexer API URL": "https://namada-indexer.stakeandrelax.net",
    "Team or Contributor Name": "Stake&Relax 🦥",
    "Discord UserName": "manueldb2",
    "GitHub Account": "StakeandRelax-Validator"
>>>>>>> 22cfa4f6
  }
]<|MERGE_RESOLUTION|>--- conflicted
+++ resolved
@@ -43,16 +43,16 @@
   },
   {
     "Which Indexer": "namada-indexer",
-<<<<<<< HEAD
     "Indexer API URL": "https://indexer.namada.citizenweb3.com/",
     "Team or Contributor Name": "Citizen Web3",
     "Discord UserName": "alibabaedge, serejandmyself_citizenweb3",
     "GitHub Account": "https://github.com/citizenweb3"
-=======
+  },
+  {
+    "Which Indexer": "namada-indexer",
     "Indexer API URL": "https://namada-indexer.stakeandrelax.net",
     "Team or Contributor Name": "Stake&Relax 🦥",
     "Discord UserName": "manueldb2",
     "GitHub Account": "StakeandRelax-Validator"
->>>>>>> 22cfa4f6
   }
 ]