--- conflicted
+++ resolved
@@ -162,16 +162,16 @@
   },
   {
     "Which Indexer": "namada-indexer",
-<<<<<<< HEAD
     "Indexer API URL": "https://namada-mainnet-indexer.itrocket.net",
     "Team or Contributor Name": "itrocket",
     "Discord UserName": "itrocket",
     "GitHub Account": "itrocket-team"
-=======
+  },
+  {
+    "Which Indexer": "namada-indexer",
     "Indexer API URL": "https://api-namada-mainnet-indexer.tm.p2p.org",
     "Team or Contributor Name": "P2P.org",
     "Discord UserName": "fedorly",
     "GitHub Account": "felichita"
->>>>>>> 19f0437a
   }
 ]