[
  {
    "Which Indexer": "namada-indexer",
    "Indexer API URL": "https://namada-indexer.max-02.xyz",
    "Team or Contributor Name": "max-02",
    "Discord UserName": "power542",
    "GitHub Account": ""
  },
  {
    "Which Indexer": "namada-indexer",
    "Indexer API URL": "https://index-namada.5elementsnodes.com/",
    "Team or Contributor Name": "5ElementsNodes",
    "Discord UserName": "h3ll0_friend",
    "GitHub Account": ""
  },
  {
    "Which Indexer": "namada-indexer",
    "Indexer API URL": "https://namada-indexer.denodes.xyz",
    "Team or Contributor Name": "deNodes",
    "Discord UserName": "bombermine",
    "GitHub Account": "denodesxyz"
  },
  {
    "Which Indexer": "namada-indexer",
    "Indexer API URL": "https://namada-indexer.0xcryptovestor.com",
    "Team or Contributor Name": "Wavefive",
    "Discord UserName": "cryptovestor",
    "GitHub Account": "cryptovestor21"
  },
  {
    "Which Indexer": "Undexer v4",
    "Indexer API URL": "https://undexer.hack.bg/v4",
    "Team or Contributor Name": "Mandragora",
    "Discord UserName": "danielmandragora",
    "GitHub Account": "https://github.com/McDaan"
  },
  {
    "Which Indexer": "namada-indexer",
    "Indexer API URL": "https://namada-api.sproutstake.space/",
    "Team or Contributor Name": "sproutstake",
    "Discord UserName": "oneplus",
    "GitHub Account": ""
  },
  {
    "Which Indexer": "namada-indexer",
    "Indexer API URL": "https://namada-mainnet-indexer.mellifera.network/",
    "Team or Contributor Name": "MELLIFERA",
    "Discord UserName": "ruslan_mellifera",
    "GitHub Account": "MELLIFERA-Labs"
  },
  {
    "Which Indexer": "namada-indexer",
    "Indexer API URL": "https://namada-indexer.palamar.io",
    "Team or Contributor Name": "Palamar",
    "Discord UserName": "pa1amar",
    "GitHub Account": "pa1amar"
  },
  {
    "Which Indexer": "namada-indexer",
    "Indexer API URL": "https://namada-indexer.validatorvn.com",
    "Team or Contributor Name": "VallidatorVN",
    "Discord UserName": "validatorvn",
    "GitHub Account": "ValidatorVN"
  },
  {
    "Which Indexer": "namada-indexer",
    "Indexer API URL": "https://indexer.namada.stakeup.tech",
    "Team or Contributor Name": "StakeUp",
    "Discord UserName": "landeros",
    "GitHub Account": ""
  },
  {
    "Which Indexer": "namada-indexer",
    "Indexer API URL": "https://indexer.namada.citizenweb3.com/",
    "Team or Contributor Name": "Citizen Web3",
    "Discord UserName": "alibabaedge, serejandmyself_citizenweb3",
    "GitHub Account": "https://github.com/citizenweb3"
  },
  {
    "Which Indexer": "namada-indexer",
    "Indexer API URL": "https://namada-indexer.stakeandrelax.net",
    "Team or Contributor Name": "Stake&Relax 🦥",
    "Discord UserName": "manueldb2",
    "GitHub Account": "StakeandRelax-Validator"
  },
  {
    "Which Indexer": "namada-indexer",
    "Indexer API URL": "https://namada-mainnet-indexer.crouton.digital",
    "Team or Contributor Name": "CroutonDigital",
    "Discord UserName": "crouton.digital",
    "GitHub Account": "CroutonDigital"
  },
  {
    "Which Indexer": "namada-indexer",
    "Indexer API URL": "https://indexer-mainnet-namada.grandvalleys.com",
    "Team or Contributor Name": "Grand Valley",
    "Discord UserName": "baconvalley",
    "GitHub Account": "hubofvalley"
  },
  {
    "Which Indexer": "namada-indexer",
    "Indexer API URL": "https://namada-idx.emberstake.xyz",
    "Team or Contributor Name": "EmberStake",
    "Discord UserName": "4rash",
    "GitHub Account": "EmberStake"
  },
  {
    "Which Indexer": "namada-indexer",
    "Indexer API URL": "https://namada-indexer.nodes.guru",
    "Team or Contributor Name": "Nodes.Guru",
    "Discord UserName": "0xan_nodes_guru",
    "GitHub Account": "kinrokinro"
  },
  {
    "Which Indexer": "namada-indexer",
    "Indexer API URL": "https://namada-indexer.shield-crypto.com",
    "Team or Contributor Name": "shield-crypto",
    "Discord UserName": "scaniashieldcrypto",
    "GitHub Account": ""
  },
  {
    "Which Indexer": "namada-indexer",
    "Indexer API URL": "https://namada-mainnet-indexer.rpc.l0vd.com",
    "Team or Contributor Name": "L0vd",
    "Discord UserName": "jango_l0vd",
    "GitHub Account": "https://github.com/L0vd"
  },
  {
    "Which Indexer": "namada-indexer",
<<<<<<< HEAD
    "Indexer API URL": "https://namada-indexer-01.originstake.com",
    "Team or Contributor Name": "OriginStake",
    "Discord UserName": "mrspir",
    "GitHub Account": "https://github.com/mrspir"
=======
    "Indexer API URL": "https://indexer-namada.architectnodes.com",
    "Team or Contributor Name": "Architect Nodes",
    "Discord UserName": "architectnodes",
    "GitHub Account": "social244305-Architect"
>>>>>>> d357560c
  }
]<|MERGE_RESOLUTION|>--- conflicted
+++ resolved
@@ -127,16 +127,16 @@
   },
   {
     "Which Indexer": "namada-indexer",
-<<<<<<< HEAD
     "Indexer API URL": "https://namada-indexer-01.originstake.com",
     "Team or Contributor Name": "OriginStake",
     "Discord UserName": "mrspir",
     "GitHub Account": "https://github.com/mrspir"
-=======
+  },
+  {
+    "Which Indexer": "namada-indexer",
     "Indexer API URL": "https://indexer-namada.architectnodes.com",
     "Team or Contributor Name": "Architect Nodes",
     "Discord UserName": "architectnodes",
     "GitHub Account": "social244305-Architect"
->>>>>>> d357560c
   }
 ]