[
  {
    "Indexer API URL": "https://namada-masp.max-02.xyz",
    "Team or Contributor Name": "max-02",
    "Discord UserName": "power542",
    "GitHub Account": ""
  },
  {
    "Indexer API URL": "https://masp-namada.5elementsnodes.com/",
    "Team or Contributor Name": "5ElementsNodes",
    "Discord UserName": "h3ll0_friend",
    "GitHub Account": ""
  },
  {
    "Indexer API URL": "https://namada-masp-indexer.denodes.xyz",
    "Team or Contributor Name": "deNodes",
    "Discord UserName": "bombermine",
    "GitHub Account": "denodesxyz"
  },
  {
    "Indexer API URL": "https://namada-masp-indexer.0xcryptovestor.com",
    "Team or Contributor Name": "Wavefive",
    "Discord UserName": "cryptovestor",
    "GitHub Account": "cryptovestor21"
  },
<<<<<<< HEAD
  {
    "Indexer API URL": "https://namada-masp.stakeandrelax.net",
    "Team or Contributor Name": "Stake&Relax 🦥",
    "Discord UserName": "manueldb2",
    "GitHub Account": "StakeandRelax-Validator"
=======
 {
    "Indexer API URL": "https://namada-masp-api.sproutstake.space/",
    "Team or Contributor Name": "Sproutstake",
    "Discord UserName": "oneplus",
    "GitHub Account": ""
>>>>>>> f81e5af6
  }
]<|MERGE_RESOLUTION|>--- conflicted
+++ resolved
@@ -23,18 +23,16 @@
     "Discord UserName": "cryptovestor",
     "GitHub Account": "cryptovestor21"
   },
-<<<<<<< HEAD
   {
     "Indexer API URL": "https://namada-masp.stakeandrelax.net",
     "Team or Contributor Name": "Stake&Relax 🦥",
     "Discord UserName": "manueldb2",
     "GitHub Account": "StakeandRelax-Validator"
-=======
- {
+  },
+  {
     "Indexer API URL": "https://namada-masp-api.sproutstake.space/",
     "Team or Contributor Name": "Sproutstake",
     "Discord UserName": "oneplus",
     "GitHub Account": ""
->>>>>>> f81e5af6
   }
 ]