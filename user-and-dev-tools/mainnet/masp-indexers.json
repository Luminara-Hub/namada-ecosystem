--- conflicted
+++ resolved
@@ -24,11 +24,12 @@
     "GitHub Account": "cryptovestor21"
   },
   {
-<<<<<<< HEAD
     "Indexer API URL": "https://masp-indexer.namada.stakeup.tech",
     "Team or Contributor Name": "StakeUp",
     "Discord UserName": "landeros",
-=======
+    "GitHub Account": ""
+  },
+  {
     "Indexer API URL": "https://masp-indexer.namada.citizenweb3.com/",
     "Team or Contributor Name": "Citizen Web3",
     "Discord UserName": "alibabaedge, serejandmyself_citizenweb3",
@@ -44,7 +45,6 @@
     "Indexer API URL": "https://namada-masp-api.sproutstake.space/",
     "Team or Contributor Name": "Sproutstake",
     "Discord UserName": "oneplus",
->>>>>>> 1f1232f5
     "GitHub Account": ""
   }
 ]