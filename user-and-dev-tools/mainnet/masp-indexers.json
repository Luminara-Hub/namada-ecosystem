[
  {
    "Indexer API URL": "https://namada-masp.max-02.xyz",
    "Team or Contributor Name": "max-02",
    "Discord UserName": "power542",
    "GitHub Account": ""
  },
  {
    "Indexer API URL": "https://masp-namada.5elementsnodes.com/",
    "Team or Contributor Name": "5ElementsNodes",
    "Discord UserName": "h3ll0_friend",
    "GitHub Account": ""
  },
  {
    "Indexer API URL": "https://namada-masp-indexer.denodes.xyz",
    "Team or Contributor Name": "deNodes",
    "Discord UserName": "bombermine",
    "GitHub Account": "denodesxyz"
  },
  {
    "Indexer API URL": "https://namada-masp-indexer.0xcryptovestor.com",
    "Team or Contributor Name": "Wavefive",
    "Discord UserName": "cryptovestor",
    "GitHub Account": "cryptovestor21"
  },
  {
    "Indexer API URL": "https://namada-mainnet-masp.mellifera.network",
    "Team or Contributor Name": "MELLIFERA",
    "Discord UserName": "ruslan_mellifera",
    "GitHub Account": "MELLIFERA-Labs"
  },
  {
    "Indexer API URL": "https://namada-masp.palamar.io",
    "Team or Contributor Name": "Palamar",
    "Discord UserName": "pa1amar",
    "GitHub Account": "pa1amar"
  },
  {
    "Indexer API URL": "https://namada-masp-indexer.validatorvn.com",
    "Team or Contributor Name": "VallidatorVN",
    "Discord UserName": "validatorvn",
    "GitHub Account": "ValidatorVN"
  },
  {
    "Indexer API URL": "https://masp-indexer.namada.stakeup.tech",
    "Team or Contributor Name": "StakeUp",
    "Discord UserName": "landeros",
    "GitHub Account": ""
  },
  {
    "Indexer API URL": "https://masp-indexer.namada.citizenweb3.com/",
    "Team or Contributor Name": "Citizen Web3",
    "Discord UserName": "alibabaedge, serejandmyself_citizenweb3",
    "GitHub Account": "https://github.com/citizenweb3"
  },
  {
    "Indexer API URL": "https://namada-masp.stakeandrelax.net",
    "Team or Contributor Name": "Stake&Relax 🦥",
    "Discord UserName": "manueldb2",
    "GitHub Account": "StakeandRelax-Validator"
  },
  {
    "Indexer API URL": "https://namada-masp-api.sproutstake.space/",
    "Team or Contributor Name": "Sproutstake",
    "Discord UserName": "oneplus",
    "GitHub Account": ""
  },
  {
    "Indexer API URL": "https://namada-mainnet-masp-indexer.crouton.digital",
    "Team or Contributor Name": "CroutonDigital",
    "Discord UserName": "crouton.digital",
    "GitHub Account": "CroutonDigital"
  },
  {
    "Indexer API URL": "https://masp-indexer-mainnet-namada.grandvalleys.com",
    "Team or Contributor Name": "Grand Valley",
    "Discord UserName": "baconvalley",
    "GitHub Account": "hubofvalley"
  },
  {
    "Indexer API URL": "https://namada-masp-idx.emberstake.xyz",
    "Team or Contributor Name": "EmberStake",
    "Discord UserName": "4rash",
    "GitHub Account": "EmberStake"
  },
  {
<<<<<<< HEAD
    "Indexer API URL": "https://namada-masp.nodes.guru/",
    "Team or Contributor Name": "Nodes.Guru",
    "Discord UserName": "0xan_nodes_guru",
    "GitHub Account": "kinrokinro"
=======
    "Indexer API URL": "https://namada-public-masp.shield-crypto.com",
    "Team or Contributor Name": "shield-crypto",
    "Discord UserName": "scaniashieldcrypto",
    "GitHub Account": ""
  },
  {
    "Indexer API URL": "https://namada-mainnet-masp-indexer.rpc.l0vd.com",
    "Team or Contributor Name": "L0vd",
    "Discord UserName": "jango_l0vd",
    "GitHub Account": "https://github.com/L0vd"
>>>>>>> 5b106fd4
  }
]<|MERGE_RESOLUTION|>--- conflicted
+++ resolved
@@ -84,12 +84,12 @@
     "GitHub Account": "EmberStake"
   },
   {
-<<<<<<< HEAD
     "Indexer API URL": "https://namada-masp.nodes.guru/",
     "Team or Contributor Name": "Nodes.Guru",
     "Discord UserName": "0xan_nodes_guru",
     "GitHub Account": "kinrokinro"
-=======
+  },
+  {
     "Indexer API URL": "https://namada-public-masp.shield-crypto.com",
     "Team or Contributor Name": "shield-crypto",
     "Discord UserName": "scaniashieldcrypto",
@@ -100,6 +100,5 @@
     "Team or Contributor Name": "L0vd",
     "Discord UserName": "jango_l0vd",
     "GitHub Account": "https://github.com/L0vd"
->>>>>>> 5b106fd4
   }
 ]