[
  {
    "Indexer API URL": "https://namada-masp.max-02.xyz",
    "Team or Contributor Name": "max-02",
    "Discord UserName": "power542",
    "GitHub Account": ""
  },
  {
    "Indexer API URL": "https://masp-namada.5elementsnodes.com/",
    "Team or Contributor Name": "5ElementsNodes",
    "Discord UserName": "h3ll0_friend",
    "GitHub Account": ""
  },
  {
    "Indexer API URL": "https://namada-masp-indexer.denodes.xyz",
    "Team or Contributor Name": "deNodes",
    "Discord UserName": "bombermine",
    "GitHub Account": "denodesxyz"
  },
  {
    "Indexer API URL": "https://namada-masp-indexer.0xcryptovestor.com",
    "Team or Contributor Name": "Wavefive",
    "Discord UserName": "cryptovestor",
    "GitHub Account": "cryptovestor21"
  },
  {
    "Indexer API URL": "https://namada-mainnet-masp.mellifera.network",
    "Team or Contributor Name": "MELLIFERA",
    "Discord UserName": "ruslan_mellifera",
    "GitHub Account": "MELLIFERA-Labs"
  },
  {
    "Indexer API URL": "https://namada-masp.palamar.io",
    "Team or Contributor Name": "Palamar",
    "Discord UserName": "pa1amar",
    "GitHub Account": "pa1amar"
  },
  {
    "Indexer API URL": "https://namada-masp-indexer.validatorvn.com",
    "Team or Contributor Name": "VallidatorVN",
    "Discord UserName": "validatorvn",
    "GitHub Account": "ValidatorVN"
  },
  {
    "Indexer API URL": "https://masp-indexer.namada.stakeup.tech",
    "Team or Contributor Name": "StakeUp",
    "Discord UserName": "landeros",
    "GitHub Account": ""
  },
  {
    "Indexer API URL": "https://masp-indexer.namada.citizenweb3.com/",
    "Team or Contributor Name": "Citizen Web3",
    "Discord UserName": "alibabaedge, serejandmyself_citizenweb3",
    "GitHub Account": "https://github.com/citizenweb3"
  },
  {
    "Indexer API URL": "https://namada-masp.stakeandrelax.net",
    "Team or Contributor Name": "Stake&Relax 🦥",
    "Discord UserName": "manueldb2",
    "GitHub Account": "StakeandRelax-Validator"
  },
  {
    "Indexer API URL": "https://namada-masp-api.sproutstake.space/",
    "Team or Contributor Name": "Sproutstake",
    "Discord UserName": "oneplus",
    "GitHub Account": ""
  },
  {
    "Indexer API URL": "https://namada-mainnet-masp-indexer.crouton.digital",
    "Team or Contributor Name": "CroutonDigital",
    "Discord UserName": "crouton.digital",
    "GitHub Account": "CroutonDigital"
  },
  {
    "Indexer API URL": "https://masp-indexer-mainnet-namada.grandvalleys.com",
    "Team or Contributor Name": "Grand Valley",
    "Discord UserName": "baconvalley",
    "GitHub Account": "hubofvalley"
  },
  {
    "Indexer API URL": "https://namada-masp-idx.emberstake.xyz",
    "Team or Contributor Name": "EmberStake",
    "Discord UserName": "4rash",
    "GitHub Account": "EmberStake"
  },
  {
    "Indexer API URL": "https://namada-masp.nodes.guru/",
    "Team or Contributor Name": "Nodes.Guru",
    "Discord UserName": "0xan_nodes_guru",
    "GitHub Account": "kinrokinro"
  },
  {
    "Indexer API URL": "https://namada-public-masp.shield-crypto.com",
    "Team or Contributor Name": "shield-crypto",
    "Discord UserName": "scaniashieldcrypto",
    "GitHub Account": ""
  },
  {
    "Indexer API URL": "https://namada-mainnet-masp-indexer.rpc.l0vd.com",
    "Team or Contributor Name": "L0vd",
    "Discord UserName": "jango_l0vd",
    "GitHub Account": "https://github.com/L0vd"
  },
  {
<<<<<<< HEAD
    "Indexer API URL": "https://namada-masp-01.originstake.com",
    "Team or Contributor Name": "OriginStake",
    "Discord UserName": "mrspir",
    "GitHub Account": "https://github.com/mrspir"
=======
    "Indexer API URL": "https://masp-indexer-namada.architectnodes.com",
    "Team or Contributor Name": "Architect Nodes",
    "Discord UserName": "architectnodes",
    "GitHub Account": "social244305-Architect"
>>>>>>> d357560c
  }
]<|MERGE_RESOLUTION|>--- conflicted
+++ resolved
@@ -102,16 +102,15 @@
     "GitHub Account": "https://github.com/L0vd"
   },
   {
-<<<<<<< HEAD
     "Indexer API URL": "https://namada-masp-01.originstake.com",
     "Team or Contributor Name": "OriginStake",
     "Discord UserName": "mrspir",
     "GitHub Account": "https://github.com/mrspir"
-=======
+  },
+  {
     "Indexer API URL": "https://masp-indexer-namada.architectnodes.com",
     "Team or Contributor Name": "Architect Nodes",
     "Discord UserName": "architectnodes",
     "GitHub Account": "social244305-Architect"
->>>>>>> d357560c
   }
 ]