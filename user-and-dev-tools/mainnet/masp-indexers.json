[
  {
    "Indexer API URL": "https://namada-masp.max-02.xyz",
    "Team or Contributor Name": "max-02",
    "Discord UserName": "power542",
    "GitHub Account": ""
  },
  {
    "Indexer API URL": "https://masp-namada.5elementsnodes.com/",
    "Team or Contributor Name": "5ElementsNodes",
    "Discord UserName": "h3ll0_friend",
    "GitHub Account": ""
  },
  {
    "Indexer API URL": "https://namada-masp-indexer.denodes.xyz",
    "Team or Contributor Name": "deNodes",
    "Discord UserName": "bombermine",
    "GitHub Account": "denodesxyz"
  },
  {
    "Indexer API URL": "https://namada-masp-indexer.0xcryptovestor.com",
    "Team or Contributor Name": "Wavefive",
    "Discord UserName": "cryptovestor",
    "GitHub Account": "cryptovestor21"
  },
  {
<<<<<<< HEAD
    "Indexer API URL": "https://namada-masp-idx.emberstake.xyz",
    "Team or Contributor Name": "EmberStake",
    "Discord UserName": "4rash",
    "GitHub Account": "EmberStake"
=======
    "Indexer API URL": "https://namada-masp.palamar.io",
    "Team or Contributor Name": "Palamar",
    "Discord UserName": "pa1amar",
    "GitHub Account": "pa1amar"
  },
  {
    "Indexer API URL": "https://namada-masp-indexer.validatorvn.com",
    "Team or Contributor Name": "VallidatorVN",
    "Discord UserName": "validatorvn",
    "GitHub Account": "ValidatorVN"
  },
  {
    "Indexer API URL": "https://masp-indexer.namada.stakeup.tech",
    "Team or Contributor Name": "StakeUp",
    "Discord UserName": "landeros",
    "GitHub Account": ""
  },
  {
    "Indexer API URL": "https://masp-indexer.namada.citizenweb3.com/",
    "Team or Contributor Name": "Citizen Web3",
    "Discord UserName": "alibabaedge, serejandmyself_citizenweb3",
    "GitHub Account": "https://github.com/citizenweb3"
  },
  {
    "Indexer API URL": "https://namada-masp.stakeandrelax.net",
    "Team or Contributor Name": "Stake&Relax 🦥",
    "Discord UserName": "manueldb2",
    "GitHub Account": "StakeandRelax-Validator"
  },
  {
    "Indexer API URL": "https://namada-masp-api.sproutstake.space/",
    "Team or Contributor Name": "Sproutstake",
    "Discord UserName": "oneplus",
    "GitHub Account": ""
>>>>>>> 1563c86a
  }
]<|MERGE_RESOLUTION|>--- conflicted
+++ resolved
@@ -24,12 +24,6 @@
     "GitHub Account": "cryptovestor21"
   },
   {
-<<<<<<< HEAD
-    "Indexer API URL": "https://namada-masp-idx.emberstake.xyz",
-    "Team or Contributor Name": "EmberStake",
-    "Discord UserName": "4rash",
-    "GitHub Account": "EmberStake"
-=======
     "Indexer API URL": "https://namada-masp.palamar.io",
     "Team or Contributor Name": "Palamar",
     "Discord UserName": "pa1amar",
@@ -64,6 +58,11 @@
     "Team or Contributor Name": "Sproutstake",
     "Discord UserName": "oneplus",
     "GitHub Account": ""
->>>>>>> 1563c86a
+  },
+  {
+    "Indexer API URL": "https://namada-masp-idx.emberstake.xyz",
+    "Team or Contributor Name": "EmberStake",
+    "Discord UserName": "4rash",
+    "GitHub Account": "EmberStake"
   }
 ]