--- conflicted
+++ resolved
@@ -1,11 +1,5 @@
 [
   {
-<<<<<<< HEAD
-    "Indexer API URL": "https://namada-masp-indexer.denodes.xyz",
-    "Team or Contributor Name": "deNodes",
-    "Discord UserName": "bombermine",
-    "GitHub Account": "denodesxyz"
-=======
     "Indexer API URL": "https://namada-masp.max-02.xyz",
     "Team or Contributor Name": "max-02",
     "Discord UserName": "power542",
@@ -16,6 +10,11 @@
     "Team or Contributor Name": "5ElementsNodes",
     "Discord UserName": "h3ll0_friend",
     "GitHub Account": ""
->>>>>>> 15272fd7
+  },
+  {
+    "Indexer API URL": "https://namada-masp-indexer.denodes.xyz",
+    "Team or Contributor Name": "deNodes",
+    "Discord UserName": "bombermine",
+    "GitHub Account": "denodesxyz"
   }
 ]