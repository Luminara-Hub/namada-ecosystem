--- conflicted
+++ resolved
@@ -116,7 +116,6 @@
         }
       },
       {
-<<<<<<< HEAD
         "team_or_contributor_name": "ContributionDAO",
         "discord_username": "pongchain, ntpcontribute",
         "github_account": "llPorZall, addicola",
@@ -124,7 +123,9 @@
         "relayer_wallet_address": {
           "namada": "tnam1qp8fnu6nqwprcd25pl44mv0qmkvxt0gj9qcptehl",
           "celestia": "celestia1794lvr70hcxxckqm6dzktsr7sduh8qg2sux60x"
-=======
+        }
+      },
+      {
         "team_or_contributor_name": "LoserBoy",
         "discord_username": "tonymarma",
         "github_account": "tonymarma",
@@ -132,7 +133,6 @@
         "relayer_wallet_address": {
           "namada": "tnam1qzzwcgj4r6qj60acj6wr95xqmh6k9kz3vs0vgm0s",
           "celestia": "celestia1hn635w0h807r3laaz0umzrwz7xxu4rvst5ucvl"
->>>>>>> 90e98edb
         }
       }
     ]
