--- conflicted
+++ resolved
@@ -115,7 +115,6 @@
           "osmosis-1": "stride1x7zpfu627g58xfrqxl2awva4j45lhnzl5w5gzd"
         }
       },
-<<<<<<< HEAD
       {
         "team_or_contributor_name": "Stake&Relax 🦥",
         "discord_username": "manueldb2",
@@ -124,8 +123,9 @@
         "relayer_wallet_address": {
           "namada": "tnam1qr8z58egh28eh5k7ed4jwt646acerlzs0q6r2u0n",
           "stride-1": "stride1qx6nnykvn390su7hrtunvdj509khadeh6exda2"
-=======
-       {
+        }
+      },
+      {
         "team_or_contributor_name": "ArchitectNodes",
         "discord_username": "architectnodes",
         "github_account": "social244305-Architect",
@@ -133,7 +133,6 @@
         "relayer_wallet_address": {
           "namada": "tnam1qqwv4vmsec0870tha6vzw4mmwfq6h0sv4gpnz29n",
           "stride-1": "stride1w8kzcqk25vr0fx0k7yxn2vjw49qerut2gzvmgd"
->>>>>>> 73426d98
         }
       }
     ]
