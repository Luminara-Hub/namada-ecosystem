[
  {
    "chains": [
      {
        "chain_name": "NAMADA",
        "logo_url": "https://namada.community/IMG/namada-logo.png",
        "chain_id": "namada.5f5de2dd1b88cba30586420",
        "client_id": "07-tendermint-10",
        "connection_id": "connection-7",
        "channel_id": "channel-6",
        "port_id": "transfer",
        "supported_tokens": [
          {
            "denom": "tnam1q9gr66cvu4hrzm0sd5kmlnjje82gs3xlfg3v6nu7",
            "symbol": "NAM",
            "decimals": 6
          }
        ]
      },
      {
        "chain_name": "NYM",
        "logo_url": "https://namada.community/IMG/nym-logo.svg",
        "chain_id": "nyx",
        "client_id": "07-tendermint-20",
        "connection_id": "connection-10",
        "channel_id": "channel-13",
        "port_id": "transfer",
        "supported_tokens": [
          {
            "denom": "unym",
            "symbol": "NYM",
            "decimals": 6
          }
        ]
      }
    ],
    "relayers": [
      {
        "team_or_contributor_name": "Mandragora",
        "discord_username": "danielmandragora",
        "github_account": "McDaan",
        "creator_maintainer": "yes",
        "relayer_wallet_address": {
          "namada": "tnam1qp467577tlh0r3kl8xekxrj8ea3r898ffszn7q4d",
          "nyx": "n17mhy2662y598awhsrln7apz00ye6v4r9stntxf"
        }
      },
      {
        "team_or_contributor_name": "anodeofzen",
        "discord_username": "keymasterzen",
        "github_account": "zenodeapp",
        "creator_maintainer": "no",
        "relayer_wallet_address": {
          "namada": "tnam1qp6cxlnl97xaxk9ey7tqtz0605gqgjz2hvcnfgt2",
          "nyx": "n1vu3w45sz03pxujzct8vc44jmhausuzy8d2r4ze"
        }
      },
      {
        "team_or_contributor_name": "Citizen Web3",
        "discord_username": "serejandmyself_citizenweb3, alibabaedge",
        "github_account": "serejandmyself, alibabaedge",
        "creator_maintainer": "no",
        "relayer_wallet_address": {
          "namada": "tnam1qzxw2ls5vene79qlelves5ukaqykldm00gec8xt0",
          "nyx": "n1fl92605jdx79tu0hcynzy0fxmvrjaehv7j0ms5"
        }
      },
      {
        "team_or_contributor_name": "Sproutstake",
        "discord_username": "oneplus",
        "github_account": "TonyStarkMan2",
        "creator_maintainer": "no",
        "relayer_wallet_address": {
          "namada": "tnam1qz4349xxw53a2hhnnejvth048xx0dgzgz5q2pckd",
          "nyx": "n1x7zpfu627g58xfrqxl2awva4j45lhnzl9prkfy"
        }
      },
      {
<<<<<<< HEAD
        "team_or_contributor_name": "EmberStake 🔥",
        "discord_username": "4rash",
        "github_account": "0x4r45h, EmberStake",
        "creator_maintainer": "no",
        "relayer_wallet_address": {
          "namada": "tnam1qq4mfeeagxx6aqsl2mvs2clx7zcfhgenecg4yell",
          "nyx": "n1y40le34jve4yynf5dq3ay7gfldlfzusw0wrcnp"
=======
        "team_or_contributor_name": "OriginStake",
        "discord_username": "mrspir",
        "github_account": "mrspir",
        "creator_maintainer": "no",
        "relayer_wallet_address": {
          "namada": "tnam1qrz2z0urlywgh23crnm7jjhs0y9sy43rq5xnny82",
          "nyx": "n1pzae9m08yvxdjglhq0e68gu2hm5azx36s7x52z"
>>>>>>> 28de1353
        }
      }
    ]
  }
]<|MERGE_RESOLUTION|>--- conflicted
+++ resolved
@@ -76,7 +76,6 @@
         }
       },
       {
-<<<<<<< HEAD
         "team_or_contributor_name": "EmberStake 🔥",
         "discord_username": "4rash",
         "github_account": "0x4r45h, EmberStake",
@@ -84,7 +83,9 @@
         "relayer_wallet_address": {
           "namada": "tnam1qq4mfeeagxx6aqsl2mvs2clx7zcfhgenecg4yell",
           "nyx": "n1y40le34jve4yynf5dq3ay7gfldlfzusw0wrcnp"
-=======
+        }
+      },
+      {
         "team_or_contributor_name": "OriginStake",
         "discord_username": "mrspir",
         "github_account": "mrspir",
@@ -92,7 +93,6 @@
         "relayer_wallet_address": {
           "namada": "tnam1qrz2z0urlywgh23crnm7jjhs0y9sy43rq5xnny82",
           "nyx": "n1pzae9m08yvxdjglhq0e68gu2hm5azx36s7x52z"
->>>>>>> 28de1353
         }
       }
     ]
