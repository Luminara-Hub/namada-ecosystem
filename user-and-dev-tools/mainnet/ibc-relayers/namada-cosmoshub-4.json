[
  {
    "chains": [
      {
        "chain_name": "NAMADA",
        "logo_url": "https://namada.community/IMG/namada-logo.png", 
        "chain_id": "namada.5f5de2dd1b88cba30586420",
        "client_id": "07-tendermint-3",
        "connection_id": "connection-2",
        "channel_id": "channel-2",
        "port_id": "transfer",
        "supported_tokens": [
          {
            "denom": "tnam1q9gr66cvu4hrzm0sd5kmlnjje82gs3xlfg3v6nu7",
            "symbol": "NAM",
            "decimals": 6
          }
        ]
      },
      {
        "chain_name": "COSMOS HUB",
        "logo_url": "https://namada.community/IMG/cosmos-hub-logo.svg", 
        "chain_id": "cosmoshub-4",
        "client_id": "07-tendermint-1351",
        "connection_id": "connection-1089",
        "channel_id": "channel-1317",
        "port_id": "transfer",
        "supported_tokens": [
          {
            "denom": "uatom",
            "symbol": "ATOM",
            "decimals": 6
          }
        ]
      }
    ],
    "relayers": [
      {
        "team_or_contributor_name": "Mandragora",
        "discord_username": "danielmandragora",
        "github_account": "McDaan",
        "creator_maintainer": "yes",
        "relayer_wallet_address": {
          "namada": "tnam1qp467577tlh0r3kl8xekxrj8ea3r898ffszn7q4d",
          "cosmoshub-4": "cosmos17mhy2662y598awhsrln7apz00ye6v4r9z0yfev"
        }
      },
      {
        "team_or_contributor_name": "max-03",
        "discord_username": "power542",
        "github_account": "maxpower-01",
        "creator_maintainer": "no",
        "relayer_wallet_address": {
          "namada": "tnam1qzff7crvt7zenlw07w5q0a7hm05ymsg5tqzn8ttc",
          "cosmoshub-4": "cosmos1ac8va444x67ghwsersq6sssywcx67h75s2v5uz"
        }
      },
      {
        "team_or_contributor_name": "anodeofzen",
        "discord_username": "keymasterzen",
        "github_account": "zenodeapp",
        "creator_maintainer": "no",
        "relayer_wallet_address": {
          "namada": "tnam1qp6cxlnl97xaxk9ey7tqtz0605gqgjz2hvcnfgt2",
          "cosmoshub-4": "cosmos1vu3w45sz03pxujzct8vc44jmhausuzy8lw5hau"
        }
      },
      {
        "team_or_contributor_name": "ValidatorVN",
        "discord_username": "validatorvn",
        "github_account": "validatorvn",
        "creator_maintainer": "no",
        "relayer_wallet_address": {
          "namada": "tnam1qp8ctrxp62eqw6hnnm2q42zpl8js2pk8f5jxtzgt",
          "cosmoshub-4": "cosmos1cjhz8st5409k2nzfcpcnexehjxh7k2fgknzuaa"
        }
      },
      {
        "team_or_contributor_name": "pro-nodes75",
        "discord_username": "shurinoff, sw33pronodes",
        "github_account": "shurinov, svv28",
        "creator_maintainer": "no",
        "relayer_wallet_address": {
          "namada": "tnam1qqxnkp7spz6xs3er6xw9k3rjm9lxl78k95vxrnfd",
          "cosmoshub-4": "cosmos16f699curkzmvsfwn04qfr6u9es6yw7rhrq96nu"
        }
      },
      {
        "team_or_contributor_name": "CosmicValidator",
        "discord_username": "harish0x12",
        "github_account": "harish551",
        "creator_maintainer": "no",
        "relayer_wallet_address": {
          "namada": "tnam1qr4fn9smk8hh2s3nm4rqq93wh2exf32gpu6spl7q",
          "cosmoshub-4": "cosmos16vmpv5apa5ds5t4syv33enkunfgn398a3e2awv"
        }
      },
      {
        "team_or_contributor_name": "Sproutstake",
        "discord_username": "oneplus",
        "github_account": "TonyStarkMan2",
        "creator_maintainer": "no",
        "relayer_wallet_address": {
          "namada": "tnam1qz4349xxw53a2hhnnejvth048xx0dgzgz5q2pckd",
          "celestia": "cosmos1x7zpfu627g58xfrqxl2awva4j45lhnzlh955kp"
        }
      },
      {
<<<<<<< HEAD
        "team_or_contributor_name": "Stake&Relax 🦥",
        "discord_username": "manueldb2",
        "github_account": "StakeandRelax-Validator",
        "creator_maintainer": "no",
        "relayer_wallet_address": {
          "namada": "tnam1qr8z58egh28eh5k7ed4jwt646acerlzs0q6r2u0n",
          "cosmoshub-4": "cosmos1qx6nnykvn390su7hrtunvdj509khadehejx3fx"
=======
        "team_or_contributor_name": "ArchitectNodes",
        "discord_username": "architectnodes",
        "github_account": "social244305-Architect",
        "creator_maintainer": "no",
        "relayer_wallet_address": {
          "namada": "tnam1qqwv4vmsec0870tha6vzw4mmwfq6h0sv4gpnz29n",
          "cosmoshub-4": "cosmos1w8kzcqk25vr0fx0k7yxn2vjw49qerut2tfv8up"
>>>>>>> 73426d98
        }
      }
    ]
  }
]<|MERGE_RESOLUTION|>--- conflicted
+++ resolved
@@ -106,7 +106,6 @@
         }
       },
       {
-<<<<<<< HEAD
         "team_or_contributor_name": "Stake&Relax 🦥",
         "discord_username": "manueldb2",
         "github_account": "StakeandRelax-Validator",
@@ -114,7 +113,9 @@
         "relayer_wallet_address": {
           "namada": "tnam1qr8z58egh28eh5k7ed4jwt646acerlzs0q6r2u0n",
           "cosmoshub-4": "cosmos1qx6nnykvn390su7hrtunvdj509khadehejx3fx"
-=======
+        }
+      },
+      {
         "team_or_contributor_name": "ArchitectNodes",
         "discord_username": "architectnodes",
         "github_account": "social244305-Architect",
@@ -122,7 +123,6 @@
         "relayer_wallet_address": {
           "namada": "tnam1qqwv4vmsec0870tha6vzw4mmwfq6h0sv4gpnz29n",
           "cosmoshub-4": "cosmos1w8kzcqk25vr0fx0k7yxn2vjw49qerut2tfv8up"
->>>>>>> 73426d98
         }
       }
     ]
