[
  {
    "Explorer Name": "Valopers",
    "URL": "https://namada.valopers.com/",
    "Short Description": "",
    "Team or Contributor Name": "Bitszn",
    "GitHub Account": ""
  },
  {
    "Explorer Name": "Shielded.Live",
    "URL": "https://shielded.live/",
    "Short Description": "",
    "Team or Contributor Name": "Mandragora",
    "GitHub Account": "https://github.com/McDaan"
  },
  {
    "Explorer Name": "explorer75",
    "URL": "https://explorer75.org/namada",
    "Short Description": "",
    "Team or Contributor Name": "pro-nodes75",
    "GitHub Account": "https://github.com/the-node75"
  },
  {
    "Explorer Name": "Namada Explorer",
    "URL": "https://namada-explorer.sproutstake.space/",
    "Short Description": "",
    "Team or Contributor Name": "Sproutstake",
    "GitHub Account": ""
  },
  {
    "Explorer Name": "Namada Explorer",
    "URL": "https://namada.explorers.guru/",
    "Short Description": "",
    "Team or Contributor Name": "Nodes.Guru",
    "GitHub Account": "https://github.com/nodesguru"
  },
  {
<<<<<<< HEAD
    "Explorer Name": "Multichain Explorer",
    "URL": "https://validatorinfo.com/",
    "Short Description": "A multichain POW and POS explorer",
    "Team or Contributor Name": "Citizen Web3",
    "GitHub Account": "https://github.com/citizenweb3"
=======
    "Explorer Name": "Namada Explorer",
    "URL": "https://namada.coverlet.io/",
    "Short Description": "",
    "Team or Contributor Name": "Coverlet",
    "GitHub Account": "https://github.com/coverlet"
>>>>>>> f2b6de8a
  }
]<|MERGE_RESOLUTION|>--- conflicted
+++ resolved
@@ -35,18 +35,17 @@
     "GitHub Account": "https://github.com/nodesguru"
   },
   {
-<<<<<<< HEAD
     "Explorer Name": "Multichain Explorer",
     "URL": "https://validatorinfo.com/",
     "Short Description": "A multichain POW and POS explorer",
     "Team or Contributor Name": "Citizen Web3",
     "GitHub Account": "https://github.com/citizenweb3"
-=======
+  },
+  {
     "Explorer Name": "Namada Explorer",
     "URL": "https://namada.coverlet.io/",
     "Short Description": "",
     "Team or Contributor Name": "Coverlet",
     "GitHub Account": "https://github.com/coverlet"
->>>>>>> f2b6de8a
   }
 ]