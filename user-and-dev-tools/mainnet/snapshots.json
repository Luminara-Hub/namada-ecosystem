[
  {
    "Snapshot Link": "https://namada.denodes.io/network-services/snapshots",
    "Update Frequency": "12h",
    "Team or Contributor Name": "deNodes",
    "Discord UserName": "bombermine",
    "GitHub Account": "denodesxyz"
  },
  {
    "Snapshot Link": "https://hackmd.io/@mandragora/namada-mainnet#Full-snapshots",
    "Update Frequency": "2h",
    "Team or Contributor Name": "Mandragora",
    "Discord UserName": "danielmandragora",
    "GitHub Account": "https:://github.com/McDaan"
  },
  {
    "Snapshot Link": "https://hackmd.io/@mandragora/namada-mainnet#State-synced-snapshots",
    "Update Frequency": "2-3h",
    "Team or Contributor Name": "Mandragora",
    "Discord UserName": "danielmandragora",
    "GitHub Account": "https://github.com/McDaan"
  },
  {
<<<<<<< HEAD
    "Snapshot Link": "https://services.mellifera.network/Mainnet/Namada/Snapshot_and_data",
    "Update Frequency": "6h",
    "Team or Contributor Name": "MELLIFERA",
    "Discord UserName": "ruslan_mellifera",
    "GitHub Account": "MELLIFERA-Labs"
=======
    "Snapshot Link": "https://services.validatorvn.com/namada#snapshots-daily-at-2am-utc",
    "Update Frequency": "24h",
    "Team or Contributor Name": "ValidatorVN",
    "Discord UserName": "validatorvn",
    "GitHub Account": "ValidatorVN"
  },
  {
    "Snapshot Link": "https://stakeup.tech/services/mainnet/namada#snapshot",
    "Update Frequency": "12h",
    "Team or Contributor Name": "StakeUp",
    "Discord UserName": "landeros",
    "GitHub Account": "https://github.com/landerosua"
  },
  {
    "Snapshot Link": "https://services.contributiondao.com/mainnet/namada/snapshots",
    "Update Frequency": "12h",
    "Team or Contributor Name": "ContributionDAOJ",
    "Discord UserName": "ntpcontribute",
    "GitHub Account": "addicola"
  },
  {
    "Snapshot Link": "https://crouton.digital/services/mainnets/namada#-snapshot",
    "Update Frequency": "3h",
    "Team or Contributor Name": "CroutonDigital",
    "Discord UserName": "crouton.digital",
    "GitHub Account": "CroutonDigital"
>>>>>>> 4e95e4c3
  }
]<|MERGE_RESOLUTION|>--- conflicted
+++ resolved
@@ -21,13 +21,13 @@
     "GitHub Account": "https://github.com/McDaan"
   },
   {
-<<<<<<< HEAD
     "Snapshot Link": "https://services.mellifera.network/Mainnet/Namada/Snapshot_and_data",
     "Update Frequency": "6h",
     "Team or Contributor Name": "MELLIFERA",
     "Discord UserName": "ruslan_mellifera",
     "GitHub Account": "MELLIFERA-Labs"
-=======
+  },
+  {
     "Snapshot Link": "https://services.validatorvn.com/namada#snapshots-daily-at-2am-utc",
     "Update Frequency": "24h",
     "Team or Contributor Name": "ValidatorVN",
@@ -54,6 +54,5 @@
     "Team or Contributor Name": "CroutonDigital",
     "Discord UserName": "crouton.digital",
     "GitHub Account": "CroutonDigital"
->>>>>>> 4e95e4c3
   }
 ]