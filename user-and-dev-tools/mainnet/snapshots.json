--- conflicted
+++ resolved
@@ -35,18 +35,17 @@
     "GitHub Account": "https://github.com/landerosua"
   },
   {
-<<<<<<< HEAD
     "Snapshot Link": "https://services.contributiondao.com/mainnet/namada/snapshots",
     "Update Frequency": "12h",
     "Team or Contributor Name": "ContributionDAOJ",
     "Discord UserName": "ntpcontribute",
     "GitHub Account": "addicola"
-=======
+  },
+  {
     "Snapshot Link": "https://crouton.digital/services/mainnets/namada#-snapshot",
     "Update Frequency": "3h",
     "Team or Contributor Name": "CroutonDigital",
     "Discord UserName": "crouton.digital",
     "GitHub Account": "CroutonDigital"
->>>>>>> 09671d2a
   }
 ]