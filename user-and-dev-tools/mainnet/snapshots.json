--- conflicted
+++ resolved
@@ -21,13 +21,6 @@
     "GitHub Account": "https://github.com/McDaan"
   },
   {
-<<<<<<< HEAD
-    "Snapshot Link": "https://services.contributiondao.com/mainnet/namada/snapshots",
-    "Update Frequency": "12h",
-    "Team or Contributor Name": "ContributionDAOJ",
-    "Discord UserName": "ntpcontribute",
-    "GitHub Account": "addicola"
-=======
     "Snapshot Link": "https://services.validatorvn.com/namada#snapshots-daily-at-2am-utc",
     "Update Frequency": "24h",
     "Team or Contributor Name": "ValidatorVN",
@@ -40,6 +33,12 @@
     "Team or Contributor Name": "StakeUp",
     "Discord UserName": "landeros",
     "GitHub Account": "https://github.com/landerosua"
->>>>>>> 1563c86a
+  },
+  {
+    "Snapshot Link": "https://services.contributiondao.com/mainnet/namada/snapshots",
+    "Update Frequency": "12h",
+    "Team or Contributor Name": "ContributionDAOJ",
+    "Discord UserName": "ntpcontribute",
+    "GitHub Account": "addicola"
   }
 ]