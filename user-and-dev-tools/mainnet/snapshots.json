--- conflicted
+++ resolved
@@ -21,18 +21,17 @@
     "GitHub Account": "https://github.com/McDaan"
   },
   {
-<<<<<<< HEAD
     "Snapshot Link": "https://services.validatorvn.com/namada#snapshots-daily-at-2am-utc",
     "Update Frequency": "24h",
     "Team or Contributor Name": "ValidatorVN",
     "Discord UserName": "validatorvn",
     "GitHub Account": "ValidatorVN"
-=======
+  },
+  {
     "Snapshot Link": "https://stakeup.tech/services/mainnet/namada#snapshot",
     "Update Frequency": "12h",
     "Team or Contributor Name": "StakeUp",
     "Discord UserName": "landeros",
     "GitHub Account": "https://github.com/landerosua"
->>>>>>> 7220534e
   }
 ]