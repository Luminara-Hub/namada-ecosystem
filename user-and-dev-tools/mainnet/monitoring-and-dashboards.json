--- conflicted
+++ resolved
@@ -27,7 +27,15 @@
     "GitHub Account": "itrocket-team"
   },
   {
-<<<<<<< HEAD
+    "Tool Name": "namada-watchdog",
+    "Category": "Monitoring",
+    "Short Description": "Monitoring Namada ecosystem services and tracking component versions.",
+    "Team or Contributor Name": "max-02",
+    "Github Repo": "https://github.com/maxpower-01/namada-watchdog",
+    "Discord UserName": "power542",
+    "GitHub Account": "maxpower-01"
+  },
+  {
     "Tool Name": "Namada Infrastructure Status",
     "Category": "Monitoring",
     "Short Description": "Status and synchronization of Namada RPC, Indexer, MASP and Interface.",
@@ -35,14 +43,5 @@
     "Website": "https://namada-infra.5elementsnodes.com/",
     "Discord UserName": "h3ll0_friend",
     "GitHub Account": "fiveelementsnodes"
-=======
-    "Tool Name": "namada-watchdog",
-    "Category": "Monitoring",
-    "Short Description": "Monitoring Namada ecosystem services and tracking component versions.",
-    "Team or Contributor Name": "max-02",
-    "Github Repo": "https://github.com/maxpower-01/namada-watchdog",
-    "Discord UserName": "power542",
-    "GitHub Account": "maxpower-01"
->>>>>>> 14c78d76
   }
 ]