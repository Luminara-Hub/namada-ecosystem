[
  {
    "RPC Address": "https://namada-housefire-rpc.emberstake.xyz/",
    "Team or Contributor Name": "EmberStake",
    "Discord UserName": "4rash",
    "GitHub Account": "EmberStake"
  },
  {
    "RPC Address": "https://namada-housefire-rpc.validatorvn.com",
    "Team or Contributor Name": "ValidatorVN",
    "Discord UserName": "validatorvn",
    "GitHub Account": "ValidatorVN"
  },
  {
    "RPC Address": "https://namada-housefire-rpc.originstake.com",
    "Team or Contributor Name": "OriginStake",
    "Discord UserName": "mrspir",
    "GitHub Account": "mrspir"
  },
  {
    "RPC Address": "https://housefire-rpc.sproutstake.space",
    "Team or Contributor Name": "Sproutstake",
    "Discord UserName": "Oneplus",
    "GitHub Account": ""
  },
  {
<<<<<<< HEAD
    "RPC Address": "https://namada-testnet-rpc.itrocket.net",
    "Team or Contributor Name": "itrocket",
    "Discord UserName": "itrocket",
    "GitHub Account": "itrocket-team"
=======
    "RPC Address": "https://rpc.namada-housefire.citizenweb3.com",
    "Team or Contributor Name": "Citizen Web3",
    "Discord UserName": "alibabaedge, serejandmyself_citizenweb3",
    "GitHub Account": "https://github.com/citizenweb3"
  },
  {
    "RPC Address": "https://namada-housefire-rpc.denodes.xyz",
    "Team or Contributor Name": "deNodes",
    "Discord UserName": "bombermine",
    "GitHub Account": "denodesxyz"
>>>>>>> 19f0437a
  }
]<|MERGE_RESOLUTION|>--- conflicted
+++ resolved
@@ -24,12 +24,12 @@
     "GitHub Account": ""
   },
   {
-<<<<<<< HEAD
     "RPC Address": "https://namada-testnet-rpc.itrocket.net",
     "Team or Contributor Name": "itrocket",
     "Discord UserName": "itrocket",
     "GitHub Account": "itrocket-team"
-=======
+  },
+  {
     "RPC Address": "https://rpc.namada-housefire.citizenweb3.com",
     "Team or Contributor Name": "Citizen Web3",
     "Discord UserName": "alibabaedge, serejandmyself_citizenweb3",
@@ -40,6 +40,5 @@
     "Team or Contributor Name": "deNodes",
     "Discord UserName": "bombermine",
     "GitHub Account": "denodesxyz"
->>>>>>> 19f0437a
   }
 ]