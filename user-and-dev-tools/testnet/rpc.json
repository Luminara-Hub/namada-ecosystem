[
  {
<<<<<<< HEAD
    "RPC Address": "https://namada-housefire-rpc.validatorvn.com",
    "Team or Contributor Name": "ValidatorVN",
    "Discord UserName": "validatorvn",
    "GitHub Account": "ValidatorVN"
=======
    "RPC Address": "https://housefire-rpc.sproutstake.space",
    "Team or Contributor Name": "Sproutstake",
    "Discord UserName": "Oneplus",
    "GitHub Account": ""
>>>>>>> 485cbe6e
  }
]<|MERGE_RESOLUTION|>--- conflicted
+++ resolved
@@ -1,15 +1,14 @@
 [
   {
-<<<<<<< HEAD
     "RPC Address": "https://namada-housefire-rpc.validatorvn.com",
     "Team or Contributor Name": "ValidatorVN",
     "Discord UserName": "validatorvn",
     "GitHub Account": "ValidatorVN"
-=======
+  },
+  {
     "RPC Address": "https://housefire-rpc.sproutstake.space",
     "Team or Contributor Name": "Sproutstake",
     "Discord UserName": "Oneplus",
     "GitHub Account": ""
->>>>>>> 485cbe6e
   }
 ]