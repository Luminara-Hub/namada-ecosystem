[
  {
    "Which Indexer": "namada-indexer",
    "Indexer API URL": "https://namada-housefire-idx.emberstake.xyz",
    "Team or Contributor Name": "EmberStake",
    "Discord UserName": "4rash",
    "GitHub Account": "EmberStake"
  },
  {
    "Which Indexer": "namada-indexer",
    "Indexer API URL": "https://namada-housefire-indexer.validatorvn.com",
    "Team or Contributor Name": "ValidatorVN",
    "Discord UserName": "validatorvn",
    "GitHub Account": "ValidatorVN"
  },
  {
    "Which Indexer": "namada-indexer",
    "Indexer API URL": "https://namada-indexer-housefire.originstake.com",
    "Team or Contributor Name": "OriginStake",
    "Discord UserName": "mrspir",
    "GitHub Account": "mrspir"
  },
  {
    "Which Indexer": "namada-indexer",
    "Indexer API URL": "https://housefire-api.sproutstake.space",
    "Team or Contributor Name": "Sproutstake",
    "Discord UserName": "oneplus",
    "GitHub Account": ""
  },
  {
    "Which Indexer": "namada-indexer",
    "Indexer API URL": "https://indexer.namada-housefire.citizenweb3.com",
    "Team or Contributor Name": "Citizen Web3",
    "Discord UserName": "alibabaedge, serejandmyself_citizenweb3",
    "GitHub Account": "citizenweb3"
  },
  {
    "Which Indexer": "namada-indexer",
    "Indexer API URL": "https://namada-housefire-indexer.denodes.xyz",
    "Team or Contributor Name": "deNodes",
    "Discord UserName": "bombermine",
    "GitHub Account": "denodesxyz"
  },
  {
    "Which Indexer": "namada-indexer",
    "Indexer API URL": "indexer.testnet.namada.coverlet.io",
    "Team or Contributor Name": "Coverlet",
    "Discord UserName": "leongameon",
    "GitHub Account": "coverlet"
  },
  {
    "Which Indexer": "namada-indexer",
    "Indexer API URL": "https://indexer.housefire.max-03.xyz",
    "Team or Contributor Name": "max-03",
    "Discord UserName": "power542",
    "GitHub Account": "maxpower-01"
  },
  {
    "Which Indexer": "namada-indexer",
    "Indexer API URL": "https://housefire.indexer.papadritta.com",
    "Team or Contributor Name": "papadritta",
    "Discord UserName": "papadritta",
    "GitHub Account": "papadritta"
  },
  {
    "Which Indexer": "namada-indexer",
<<<<<<< HEAD
    "Indexer API URL": "https://indexer.housefire.tududes.com",
    "Team or Contributor Name": "TuDudes",
    "Discord UserName": "sirouk",
    "GitHub Account": "sirouk"
=======
    "Indexer API URL": "https://indexer.housefire.natsai.xyz",
    "Team or Contributor Name": "Natsai",
    "Discord UserName": "dimibblk",
    "GitHub Account": "natsaixyz"
>>>>>>> 098e51a3
  }
]<|MERGE_RESOLUTION|>--- conflicted
+++ resolved
@@ -64,16 +64,16 @@
   },
   {
     "Which Indexer": "namada-indexer",
-<<<<<<< HEAD
     "Indexer API URL": "https://indexer.housefire.tududes.com",
     "Team or Contributor Name": "TuDudes",
     "Discord UserName": "sirouk",
     "GitHub Account": "sirouk"
-=======
+  },
+  {
+    "Which Indexer": "namada-indexer",
     "Indexer API URL": "https://indexer.housefire.natsai.xyz",
     "Team or Contributor Name": "Natsai",
     "Discord UserName": "dimibblk",
     "GitHub Account": "natsaixyz"
->>>>>>> 098e51a3
   }
 ]