--- conflicted
+++ resolved
@@ -1,11 +1,11 @@
 [
   {
-<<<<<<< HEAD
     "Indexer API URL": "https://namada-housefire-masp-idx.emberstake.xyz/",
     "Team or Contributor Name": "EmberStake",
     "Discord UserName": "4rash",
     "GitHub Account": "EmberStake"
-=======
+  },
+  {
     "Indexer API URL": "https://namada-housefire-masp-indexer.validatorvn.com",
     "Team or Contributor Name": "ValidatorVN",
     "Discord UserName": "validatorvn",
@@ -16,6 +16,5 @@
     "Team or Contributor Name": "Sproutstake",
     "Discord UserName": "oneplus",
     "GitHub Account": ""
->>>>>>> 55269e42
   }
 ]