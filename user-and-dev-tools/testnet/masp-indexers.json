[
  {
<<<<<<< HEAD
    "Indexer API URL": "https://namada-housefire-masp-indexer.validatorvn.com",
    "Team or Contributor Name": "ValidatorVN",
    "Discord UserName": "validatorvn",
    "GitHub Account": "ValidatorVN"
=======
    "Indexer API URL": "https://housefire-masp-api.sproutstake.space",
    "Team or Contributor Name": "Sproutstake",
    "Discord UserName": "oneplus",
    "GitHub Account": ""
>>>>>>> 485cbe6e
  }
]<|MERGE_RESOLUTION|>--- conflicted
+++ resolved
@@ -1,15 +1,14 @@
 [
   {
-<<<<<<< HEAD
     "Indexer API URL": "https://namada-housefire-masp-indexer.validatorvn.com",
     "Team or Contributor Name": "ValidatorVN",
     "Discord UserName": "validatorvn",
     "GitHub Account": "ValidatorVN"
-=======
+  },
+  {
     "Indexer API URL": "https://housefire-masp-api.sproutstake.space",
     "Team or Contributor Name": "Sproutstake",
     "Discord UserName": "oneplus",
     "GitHub Account": ""
->>>>>>> 485cbe6e
   }
 ]