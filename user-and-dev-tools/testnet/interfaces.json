--- conflicted
+++ resolved
@@ -25,18 +25,18 @@
   },
   {
     "Interface Name (Namadillo or Custom)": "Namadillo",
-<<<<<<< HEAD
     "Interface URL": "https://namadillo-housefire.citizenweb3.com",
     "Notes": "",
     "Team or Contributor Name": "Citizen Web3",
     "Discord UserName": "alibabaedge, serejandmyself_citizenweb3",
     "GitHub Account": "https://github.com/citizenweb3"
-=======
+  },
+  {
+    "Interface Name (Namadillo or Custom)": "Namadillo",
     "Interface URL": "https://namadillo-housefire.denodes.xyz",
     "Notes": "",
     "Team or Contributor Name": "deNodes",
     "Discord UserName": "bombermine",
     "GitHub Account": "denodesxyz"
->>>>>>> f7822c6f
   }
 ]
