[
  {
    "Interface Name (Namadillo or Custom)": "Namadillo",
<<<<<<< HEAD
    "Interface URL": "https://namadillo-housefire.emberstake.xyz",
    "Notes": "",
    "Team or Contributor Name": "EmberStake",
    "Discord UserName": "4rash",
    "GitHub Account": "EmberStake"
=======
    "Interface URL": "https://housefire-interface.sproutstake.space/",
    "Notes": "",
    "Team or Contributor Name": "Sproutstake",
    "Discord UserName": "oneplus",
    "GitHub Account": ""
>>>>>>> 55269e42
  }
]
<|MERGE_RESOLUTION|>--- conflicted
+++ resolved
@@ -1,18 +1,18 @@
 [
   {
     "Interface Name (Namadillo or Custom)": "Namadillo",
-<<<<<<< HEAD
     "Interface URL": "https://namadillo-housefire.emberstake.xyz",
     "Notes": "",
     "Team or Contributor Name": "EmberStake",
     "Discord UserName": "4rash",
     "GitHub Account": "EmberStake"
-=======
+  },
+  {
+    "Interface Name (Namadillo or Custom)": "Namadillo",
     "Interface URL": "https://housefire-interface.sproutstake.space/",
     "Notes": "",
     "Team or Contributor Name": "Sproutstake",
     "Discord UserName": "oneplus",
     "GitHub Account": ""
->>>>>>> 55269e42
   }
 ]
