[
  {
    "Seed Node Address": "tcp://1803ff35153f49ecc6b877aa37183b577b1d3207@213.239.198.181:17656",
    "Team or Contributor Name": "ValidatorVN",
    "Discord UserName": "validatorvn",
    "GitHub Account": "ValidatorVN"
  },
  {
    "Seed Node Address": "tcp://17fa2356db14420ec0ce2b1542c1f86993366286@65.21.237.124:46656",
    "Team or Contributor Name": "OriginStake",
    "Discord UserName": "mrspir",
    "GitHub Account": "mrspir"
  },
  {
<<<<<<< HEAD
    "Seed Node Address": "a9d56e824a5d84955dcaaccd71ad489b1901f253@namada-testnet-seed.itrocket.net:33656",
    "Team or Contributor Name": "itrocket",
    "Discord UserName": "itrocket",
    "GitHub Account": "itrocket-team"
=======
    "Seed Node Address": "tcp://1dae6535bf5e4663ccb7c7294c129221b6018d22@168.119.37.164:26656",
    "Team or Contributor Name": "Citizen Web3",
    "Discord UserName": "alibabaedge, serejandmyself_citizenweb3",
    "GitHub Account": "https://github.com/citizenweb3"
>>>>>>> 19f0437a
  }
]<|MERGE_RESOLUTION|>--- conflicted
+++ resolved
@@ -12,16 +12,15 @@
     "GitHub Account": "mrspir"
   },
   {
-<<<<<<< HEAD
     "Seed Node Address": "a9d56e824a5d84955dcaaccd71ad489b1901f253@namada-testnet-seed.itrocket.net:33656",
     "Team or Contributor Name": "itrocket",
     "Discord UserName": "itrocket",
     "GitHub Account": "itrocket-team"
-=======
+  },
+  {
     "Seed Node Address": "tcp://1dae6535bf5e4663ccb7c7294c129221b6018d22@168.119.37.164:26656",
     "Team or Contributor Name": "Citizen Web3",
     "Discord UserName": "alibabaedge, serejandmyself_citizenweb3",
     "GitHub Account": "https://github.com/citizenweb3"
->>>>>>> 19f0437a
   }
 ]