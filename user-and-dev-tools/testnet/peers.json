[
  {
    "Peer Address": "tcp://a26e06ea312c6c5612b38aafc45cbec300b6a43b@b3.emberstake.xyz:14200",
    "Team or Contributor Name": "EmberStake",
    "Discord UserName": "4rash",
    "GitHub Account": "EmberStake"
  },
    {
    "Peer Address": "tcp://9a8b49025b395b356d8b76591ab84134bbb435fd@138.197.133.118:26656",
    "Team or Contributor Name": "Knowable",
    "Discord UserName": "spork | Knowable",
    "GitHub Account": "vknowable"
  },
  {
<<<<<<< HEAD
    "Peer Address": "tcp://1dae6535bf5e4663ccb7c7294c129221b6018d22@168.119.37.164:26656",
    "Team or Contributor Name": "Citizen Web3",
    "Discord UserName": "alibabaedge, serejandmyself_citizenweb3",
    "GitHub Account": "https://github.com/citizenweb3"
=======
    "Peer Address": "tcp://a118ec7551a264789c3b07d00fc848e6988e2328@namada-housefire-peer.denodes.xyz:56656",
    "Team or Contributor Name": "deNodes",
    "Discord UserName": "bombermine",
    "GitHub Account": "denodesxyz"
>>>>>>> f7822c6f
  }
]<|MERGE_RESOLUTION|>--- conflicted
+++ resolved
@@ -12,16 +12,15 @@
     "GitHub Account": "vknowable"
   },
   {
-<<<<<<< HEAD
     "Peer Address": "tcp://1dae6535bf5e4663ccb7c7294c129221b6018d22@168.119.37.164:26656",
     "Team or Contributor Name": "Citizen Web3",
     "Discord UserName": "alibabaedge, serejandmyself_citizenweb3",
     "GitHub Account": "https://github.com/citizenweb3"
-=======
+  },
+  {
     "Peer Address": "tcp://a118ec7551a264789c3b07d00fc848e6988e2328@namada-housefire-peer.denodes.xyz:56656",
     "Team or Contributor Name": "deNodes",
     "Discord UserName": "bombermine",
     "GitHub Account": "denodesxyz"
->>>>>>> f7822c6f
   }
 ]