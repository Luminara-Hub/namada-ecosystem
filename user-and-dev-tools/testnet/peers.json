--- conflicted
+++ resolved
@@ -12,12 +12,12 @@
     "GitHub Account": "vknowable"
   },
   {
-<<<<<<< HEAD
     "Peer Address": "tcp://e3d64ac69ebb09cc05e2966db2943dbc386ba955@namada-testnet-peer.itrocket.net:33656",
     "Team or Contributor Name": "itrocket",
     "Discord UserName": "itrocket",
     "GitHub Account": "itrocket-team"
-=======
+  },
+  {
     "Peer Address": "tcp://1dae6535bf5e4663ccb7c7294c129221b6018d22@168.119.37.164:26656",
     "Team or Contributor Name": "Citizen Web3",
     "Discord UserName": "alibabaedge, serejandmyself_citizenweb3",
@@ -28,6 +28,5 @@
     "Team or Contributor Name": "deNodes",
     "Discord UserName": "bombermine",
     "GitHub Account": "denodesxyz"
->>>>>>> 19f0437a
   }
 ]