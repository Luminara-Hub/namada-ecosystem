--- conflicted
+++ resolved
@@ -28,9 +28,6 @@
 
 | Campfire Status | Housefire Status | Tool Name | URL             | Short Description                       | Team Name   | GitHub Account   | GitHub Repo     |
 |-----------------|------------------|-----------|-----------------|-----------------------------------------|-------------|------------------|-----------------|
-<<<<<<< HEAD
-|n/a              |    🟢           |Public rpc  |https://roc.knowable.run| Public rpc for the housefire chain|Knowable| https://github.com/vknowable | n/a|
-=======
-🟢|🔴|anodeofzen Campfire RPC|https://namada-campfire-rpc.zenode.app|tududes-draft.f30110b2dd02eb7d|anodeofzen (ZEN)|zenodeapp|-|
-🔴|🟢|anodeofzen Housefire RPC|https://namada-housefire-rpc.zenode.app|housefire-head.a03c8e8948ed20b|anodeofzen (ZEN)|zenodeapp|-|
->>>>>>> 1b796002
+|🔴              |    🟢           |Public rpc  |https://roc.knowable.run |Public rpc for the housefire chain|Knowable|https://github.com/vknowable |-|
+🟢|🔴|anodeofzen Campfire RPC|https://namada-campfire-rpc.zenode.app |tududes-draft.f30110b2dd02eb7d|anodeofzen (ZEN)|https://github.com/zenodeapp |-|
+🔴|🟢|anodeofzen Housefire RPC|https://namada-housefire-rpc.zenode.app |housefire-head.a03c8e8948ed20b|anodeofzen (ZEN)|https://github.com/zenodeapp |-|