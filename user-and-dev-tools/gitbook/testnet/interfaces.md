--- conflicted
+++ resolved
@@ -25,16 +25,16 @@
 
 ---
 - **Interface Name (Namadillo or Custom)**: Namadillo
-<<<<<<< HEAD
 - **Interface URL**: https://namadillo-housefire.citizenweb3.com
 - **Notes**: N/A
 - **Team or Contributor Name**: Citizen Web3
 - **Discord UserName**: alibabaedge, serejandmyself_citizenweb3
 - **GitHub Account**: https://github.com/citizenweb3
-=======
+
+---
+- **Interface Name (Namadillo or Custom)**: Namadillo
 - **Interface URL**: https://namadillo-housefire.denodes.xyz
 - **Notes**: N/A
 - **Team or Contributor Name**: deNodes
 - **Discord UserName**: bombermine
 - **GitHub Account**: denodesxyz
->>>>>>> f7822c6f
